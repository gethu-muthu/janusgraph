--- conflicted
+++ resolved
@@ -285,13 +285,9 @@
     // ################################################
 
 //    public static final String STORAGE_NAMESPACE = "storage";
-<<<<<<< HEAD
-    public static final ConfigNamespace STORAGE_NS = new ConfigNamespace(ROOT_NS,"storage","Configuration options for the storage backend");
+    public static final ConfigNamespace STORAGE_NS = new ConfigNamespace(ROOT_NS,"storage","Configuration options for the storage backend.  Some options are applicable only for certain backends.");
     public static final ConfigNamespace STORAGE_SSL_NS = new ConfigNamespace(STORAGE_NS, "ssl", "Configuration options for SSL");
     public static final ConfigNamespace STORAGE_SSL_TRUSTSTORE = new ConfigNamespace(STORAGE_SSL_NS, "truststore", "Configuration options for SSL Truststore.");
-=======
-    public static final ConfigNamespace STORAGE_NS = new ConfigNamespace(ROOT_NS,"storage","Configuration options for the storage backend.  Some options are applicable only for certain backends.");
->>>>>>> d5dca4db
 
 
     /**
