package com.thinkaurelius.titan.graphdb.internal;

import com.thinkaurelius.titan.core.ConsistencyModifier;
import com.thinkaurelius.titan.core.Multiplicity;
import com.thinkaurelius.titan.core.Order;
import com.thinkaurelius.titan.core.TitanType;
import com.thinkaurelius.titan.graphdb.types.IndexType;
import com.thinkaurelius.titan.graphdb.types.SchemaStatus;
import com.tinkerpop.blueprints.Direction;

/**
 * Internal Type interface adding methods that should only be used by Titan
 *
 * @author Matthias Broecheler (me@matthiasb.com)
 */
public interface InternalType extends TitanType, InternalVertex {

    public boolean isHiddenType();

    public long[] getSignature();

    public long[] getSortKey();

    public Order getSortOrder();

<<<<<<< HEAD
    public Integer getTtl();

=======
    public Multiplicity getMultiplicity();

    public ConsistencyModifier getConsistencyModifier();


    public boolean isUnidirected(Direction dir);

    public InternalType getBaseType();

    public Iterable<InternalType> getRelationIndexes();

    public SchemaStatus getStatus();

    public Iterable<IndexType> getKeyIndexes();
>>>>>>> e773067c
}<|MERGE_RESOLUTION|>--- conflicted
+++ resolved
@@ -23,14 +23,11 @@
 
     public Order getSortOrder();
 
-<<<<<<< HEAD
     public Integer getTtl();
 
-=======
     public Multiplicity getMultiplicity();
 
     public ConsistencyModifier getConsistencyModifier();
-
 
     public boolean isUnidirected(Direction dir);
 
@@ -41,5 +38,4 @@
     public SchemaStatus getStatus();
 
     public Iterable<IndexType> getKeyIndexes();
->>>>>>> e773067c
 }