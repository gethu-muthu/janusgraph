package com.thinkaurelius.titan.graphdb.database;

import com.carrotsearch.hppc.LongArrayList;
import com.carrotsearch.hppc.LongObjectOpenHashMap;
import com.carrotsearch.hppc.LongOpenHashSet;
import com.carrotsearch.hppc.LongSet;
import com.google.common.base.Preconditions;
import com.thinkaurelius.titan.core.*;
import com.thinkaurelius.titan.diskstorage.ReadBuffer;
import com.thinkaurelius.titan.diskstorage.StaticBuffer;
import com.thinkaurelius.titan.diskstorage.Entry;
import com.thinkaurelius.titan.diskstorage.keycolumnvalue.SliceQuery;
import com.thinkaurelius.titan.diskstorage.util.ByteBufferUtil;
import com.thinkaurelius.titan.diskstorage.util.StaticArrayEntry;
import com.thinkaurelius.titan.graphdb.database.idhandling.IDHandler;
import com.thinkaurelius.titan.graphdb.database.idhandling.VariableLong;
import com.thinkaurelius.titan.graphdb.database.serialize.DataOutput;
import com.thinkaurelius.titan.graphdb.database.serialize.Serializer;
import com.thinkaurelius.titan.graphdb.internal.InternalRelation;
import com.thinkaurelius.titan.graphdb.internal.InternalType;
import com.thinkaurelius.titan.graphdb.internal.InternalVertex;
import com.thinkaurelius.titan.graphdb.internal.RelationType;
import com.thinkaurelius.titan.graphdb.relations.EdgeDirection;
import com.thinkaurelius.titan.graphdb.relations.RelationCache;
import com.thinkaurelius.titan.graphdb.types.TypeInspector;
import com.thinkaurelius.titan.util.datastructures.Interval;
import com.tinkerpop.blueprints.Direction;

import org.slf4j.Logger;
import org.slf4j.LoggerFactory;

import java.util.Arrays;

import static com.thinkaurelius.titan.graphdb.database.idhandling.IDHandler.*;

/**
 * @author Matthias Broecheler (me@matthiasb.com)
 */

public class EdgeSerializer implements RelationReader {
    @SuppressWarnings("unused")
    private static final Logger logger = LoggerFactory.getLogger(EdgeSerializer.class);


    private static final int DEFAULT_COLUMN_CAPACITY = 60;
    private static final int DEFAULT_CAPACITY = 128;

    private final Serializer serializer;

    public EdgeSerializer(Serializer serializer) {
        this.serializer = serializer;
    }

    public RelationCache readRelation(long vertexid, Entry data, boolean parseHeaderOnly, TypeInspector tx) {
        RelationCache map = data.getCache();
        if (map == null || !(parseHeaderOnly || map.hasProperties())) {
            map = parseRelation(vertexid, data, parseHeaderOnly, tx);
            data.setCache(map);
        }
        return map;
    }

    public Direction parseDirection(Entry data) {
        RelationCache map = data.getCache();
        if (map != null) return map.direction;

        long[] typeAndDir = IDHandler.readEdgeType(data.asReadBuffer());
        switch ((int) typeAndDir[1]) {
            case PROPERTY_DIR:
            case EDGE_OUT_DIR:
                return Direction.OUT;
            case EDGE_IN_DIR:
                return Direction.IN;
            default:
                throw new IllegalArgumentException("Invalid dirID read from disk: " + typeAndDir[1]);
        }
    }

    @Override
    public RelationCache parseRelation(long vertexid, Entry data, boolean excludeProperties, TypeInspector tx) {
        assert vertexid > 0;

        ReadBuffer in = data.asReadBuffer();

        LongObjectOpenHashMap properties = excludeProperties ? null : new LongObjectOpenHashMap(4);
        long[] typeAndDir = IDHandler.readEdgeType(in);
        int dirID = (int) typeAndDir[1];
        long typeId = typeAndDir[0];

        Direction dir;
        RelationType rtype;
        switch (dirID) {
            case PROPERTY_DIR:
                dir = Direction.OUT;
                rtype = RelationType.PROPERTY;
                break;

            case EDGE_OUT_DIR:
                dir = Direction.OUT;
                rtype = RelationType.EDGE;
                break;

            case EDGE_IN_DIR:
                dir = Direction.IN;
                rtype = RelationType.EDGE;
                break;

            default:
                throw new IllegalArgumentException("Invalid dirID read from disk: " + dirID);
        }

        TitanType titanType = tx.getExistingType(typeId);

        InternalType def = (InternalType) titanType;
        boolean invert = def.getSortOrder()==Order.DESC;
        long[] keysig = def.getSortKey();
        if (!excludeProperties && !titanType.isUnique(dir)) {
            if (invert) in.invert();
            readInlineTypes(keysig, properties, in, tx);
            if (invert) in.invert();
        }

        long relationIdDiff, vertexIdDiff = 0;
        if (titanType.isUnique(dir)) {
            assert data.getValuePosition()==in.getPosition();
            if (rtype == RelationType.EDGE)
                vertexIdDiff = VariableLong.read(in);
            relationIdDiff = VariableLong.read(in);
        } else {
            //Move position to end to read backwards
            in.movePositionTo(data.getValuePosition() - 1);

            relationIdDiff = VariableLong.readBackward(in);
            if (rtype == RelationType.EDGE)
                vertexIdDiff = VariableLong.readBackward(in);
            in.movePositionTo(data.getValuePosition());
        }

        assert relationIdDiff + vertexid > 0;
        long relationId = relationIdDiff + vertexid;

        Object other;
        switch (rtype) {
            case EDGE:
                Preconditions.checkArgument(titanType.isEdgeLabel());
                other = vertexid + vertexIdDiff;
                break;

            case PROPERTY:
                Preconditions.checkArgument(titanType.isPropertyKey());
                TitanKey key = ((TitanKey) titanType);
                other = hasGenericDataType(key)
                        ? serializer.readClassAndObject(in)
                        : serializer.readObjectNotNull(in, key.getDataType());
                break;

            default:
                throw new AssertionError();
        }
        assert other != null;

        if (!excludeProperties) {
            //value signature & sort key if unique
            if (titanType.isUnique(dir)) {
                readInlineTypes(keysig, properties, in, tx);
            }

            readInlineTypes(def.getSignature(), properties, in, tx);

            //Third: read rest
            while (in.hasRemaining()) {
                TitanType type = tx.getExistingType(IDHandler.readInlineEdgeType(in));
                Object pvalue = readInline(in, type);
                assert pvalue != null;
                properties.put(type.getID(), pvalue);
            }
        }
        return new RelationCache(dir, typeId, relationId, other, properties);
    }

    private void readInlineTypes(long[] typeids, LongObjectOpenHashMap properties, ReadBuffer in, TypeInspector tx) {
        for (long typeid : typeids) {
            TitanType keyType = tx.getExistingType(typeid);
            Object value = readInline(in, keyType);
            if (value != null) properties.put(typeid, value);
        }
    }

    private Object readInline(ReadBuffer read, TitanType type) {
        if (type.isPropertyKey()) {
            TitanKey proptype = ((TitanKey) type);
            return hasGenericDataType(proptype)
                    ? serializer.readClassAndObject(read)
                    : serializer.readObject(read, proptype.getDataType());
        }

        assert type.isEdgeLabel();
        long id = VariableLong.readPositive(read);
        return id == 0 ? null : id;
    }

    private static boolean hasGenericDataType(TitanKey key) {
        return key.getDataType().equals(Object.class);
    }

    private static int getDirID(Direction dir, RelationType rt) {
        switch (rt) {
            case PROPERTY:
                assert dir == Direction.OUT;
                return PROPERTY_DIR;

            case EDGE:
                switch (dir) {
                    case OUT:
                        return EDGE_OUT_DIR;

                    case IN:
                        return EDGE_IN_DIR;

                    default:
                        throw new IllegalArgumentException("Invalid direction: " + dir);
                }

            default:
                throw new IllegalArgumentException("Invalid relation type: " + rt);
        }
    }

    public Entry writeRelation(InternalRelation relation, int pos, TypeInspector tx) {
        return writeRelation(relation, pos, true, tx);
    }

    private void writeInlineTypes(long[] typeids, InternalRelation relation, DataOutput out, TypeInspector tx) {
        for (long typeid : typeids) {
            TitanType t = tx.getExistingType(typeid);
            writeInline(out, t, relation.getProperty(t), false);
        }
    }

    public Entry writeRelation(InternalRelation relation, int position, boolean writeValue, TypeInspector tx) {
        Preconditions.checkArgument(position < relation.getLen());
        TitanType type = relation.getType();
        long typeid = type.getID();

        Direction dir = EdgeDirection.fromPosition(position);
        int dirID = getDirID(dir, relation.isProperty() ? RelationType.PROPERTY : RelationType.EDGE);

        DataOutput out = serializer.getDataOutput(DEFAULT_CAPACITY, true);
        int valuePosition;
        IDHandler.writeEdgeType(out, typeid, dirID);

        InternalType definition = (InternalType) type;
        long[] sortKey = definition.getSortKey();
        int keyStartPos = out.getPosition();
        if (!type.isUnique(dir)) {
            writeInlineTypes(sortKey, relation, out, tx);
        }
        int keyEndPos = out.getPosition();

        long vertexIdDiff = 0;
        long relationIdDiff = relation.getID() - relation.getVertex(position).getID();
        if (relation.isEdge())
            vertexIdDiff = relation.getVertex((position + 1) % 2).getID() - relation.getVertex(position).getID();

        if (type.isUnique(dir)) {
<<<<<<< HEAD
            valuePosition = out.getPosition();
            if (writeValue) {
                if (relation.isEdge()) VariableLong.write(out, vertexIdDiff);
                VariableLong.write(out, relationIdDiff);
            }
        } else {
            if (relation.isEdge()) VariableLong.writeBackward(out, vertexIdDiff);
            VariableLong.writeBackward(out, relationIdDiff);
            valuePosition = out.getPosition();
=======
            writer = serializer.getDataOutput(DEFAULT_VALUE_CAPACITY, true);
            if (relation.isEdge()) VariableLong.write(writer, vertexIdDiff);
            VariableLong.write(writer, relationIdDiff);
        } else {
            if (relation.isEdge()) VariableLong.writeBackward(writer, vertexIdDiff);
            VariableLong.writeBackward(writer, relationIdDiff);
        }

        if (!type.isUnique(dir)) {
            writer = serializer.getDataOutput(DEFAULT_VALUE_CAPACITY, true);
>>>>>>> 52b8fd18
        }

        if (writeValue) {
            if (relation.isProperty()) {
                Preconditions.checkArgument(relation.isProperty());
                Object value = ((TitanProperty) relation).getValue();
                Preconditions.checkNotNull(value);
                TitanKey key = (TitanKey) type;
                assert key.getDataType().isInstance(value);
                if (hasGenericDataType(key)) {
                    out.writeClassAndObject(value);
                } else {
                    out.writeObjectNotNull(value);
                }
            }

            //Write signature & sort key if unique
            if (type.isUnique(dir)) {
                writeInlineTypes(sortKey, relation, out, tx);
            }
            long[] signature = definition.getSignature();
            writeInlineTypes(signature, relation, out, tx);


<<<<<<< HEAD
            //Write remaining properties
            LongSet writtenTypes = new LongOpenHashSet(sortKey.length + signature.length);
            if (sortKey.length > 0 || signature.length > 0) {
                for (long id : sortKey) writtenTypes.add(id);
                for (long id : signature) writtenTypes.add(id);
            }
            for (TitanType t : relation.getPropertyKeysDirect()) {
                if (!writtenTypes.contains(t.getID())) {
                    writeInline(out, t, relation.getProperty(t), true);
                }
            }
        }
        assert valuePosition>0;
        assert writeValue || valuePosition==out.getPosition();
=======
        //Write remaining properties
        LongSet writtenTypes = new LongOpenHashSet(sortKey.length + signature.length);
        if (sortKey.length > 0 || signature.length > 0) {
            for (long id : sortKey) writtenTypes.add(id);
            for (long id : signature) writtenTypes.add(id);
        }
        LongArrayList remainingTypes = new LongArrayList(8);
        for (TitanType t : relation.getPropertyKeysDirect()) {
            if (!writtenTypes.contains(t.getID())) {
                remainingTypes.add(t.getID());

            }
        }
        //Sort types before writing to ensure that value is always written the same way
        long[] remaining = remainingTypes.toArray();
        Arrays.sort(remaining);
        for (long tid : remaining) {
            TitanType t = tx.getExistingType(tid);
            writeInline(writer, t, relation.getProperty(t), true);
        }
>>>>>>> 52b8fd18

        return new StaticArrayEntry(((InternalType)type).getSortOrder()==Order.DESC?
                                    out.getStaticBufferFlipBytes(keyStartPos,keyEndPos):
                                    out.getStaticBuffer(),valuePosition);
    }

    private void writeInline(DataOutput out, TitanType type, Object value, boolean writeEdgeType) {
        Preconditions.checkArgument(!(type.isPropertyKey() && !writeEdgeType) || !hasGenericDataType((TitanKey) type));

        if (writeEdgeType) {
            IDHandler.writeInlineEdgeType(out, type.getID());
        }

        if (type.isPropertyKey()) {
            if (hasGenericDataType((TitanKey) type)) {
                out.writeClassAndObject(value);
            } else {
                out.writeObject(value, ((TitanKey) type).getDataType());
            }
        } else {
            assert type.isEdgeLabel();
            Preconditions.checkArgument(((TitanLabel) type).isUnidirected());
            if (value == null) {
                VariableLong.writePositive(out, 0);
            } else {
                VariableLong.writePositive(out, ((InternalVertex) value).getID());
            }
        }
    }

    public SliceQuery getQuery(RelationType resultType) {
        Preconditions.checkNotNull(resultType);
        StaticBuffer[] bound = getBounds(resultType);
        return new SliceQuery(bound[0], bound[1]);
    }

    public SliceQuery getQuery(InternalType type, Direction dir, TypedInterval[] sortKey, VertexConstraint vertexCon) {
        Preconditions.checkNotNull(type);
        Preconditions.checkNotNull(dir);

        StaticBuffer sliceStart = null, sliceEnd = null;
        boolean isStatic;
        RelationType rt = type.isPropertyKey() ? RelationType.PROPERTY : RelationType.EDGE;
        if (dir == Direction.BOTH) {
            isStatic = type.isStatic(Direction.OUT) && type.isStatic(Direction.IN);
            sliceStart = IDHandler.getEdgeType(type.getID(), getDirID(Direction.OUT, rt));
            sliceEnd = IDHandler.getEdgeType(type.getID(), getDirID(Direction.IN, rt));
            assert ByteBufferUtil.isSmallerThan(sliceStart, sliceEnd);
            sliceEnd = ByteBufferUtil.nextBiggerBuffer(sliceEnd);
        } else {
            isStatic = type.isStatic(dir);
            int dirID = getDirID(dir, rt);

            DataOutput colStart = serializer.getDataOutput(DEFAULT_COLUMN_CAPACITY, true);
            DataOutput colEnd = serializer.getDataOutput(DEFAULT_COLUMN_CAPACITY, true);
            IDHandler.writeEdgeType(colStart, type.getID(), dirID);
            IDHandler.writeEdgeType(colEnd, type.getID(), dirID);

            long[] sortKeyIDs = type.getSortKey();
            Preconditions.checkArgument(sortKey.length == sortKeyIDs.length);
            assert colStart.getPosition() == colEnd.getPosition();
            int startPosition = colStart.getPosition();
            int i;
            boolean wroteInterval = false;
            for (i = 0; i < sortKeyIDs.length && sortKey[i] != null; i++) {
                TitanType t = sortKey[i].type;
                Interval interval = sortKey[i].interval;
                if (interval == null || interval.isEmpty()) {
                    break;
                }
                Preconditions.checkArgument(t.getID() == sortKeyIDs[i]);
                Preconditions.checkArgument(!type.isUnique(dir), "Cannot apply sort key to the unique direction");
                if (interval.isPoint()) {
                    writeInline(colStart, t, interval.getStart(), false);
                    writeInline(colEnd, t, interval.getEnd(), false);
                } else {
                    if (interval.getStart() != null)
                        writeInline(colStart, t, interval.getStart(), false);
                    if (interval.getEnd() != null)
                        writeInline(colEnd, t, interval.getEnd(), false);

                    switch (type.getSortOrder()) {
                        case ASC:
                            sliceStart = colStart.getStaticBuffer();
                            sliceEnd = colEnd.getStaticBuffer();
                            if (!interval.startInclusive()) sliceStart = ByteBufferUtil.nextBiggerBuffer(sliceStart);
                            if (interval.endInclusive()) sliceEnd = ByteBufferUtil.nextBiggerBuffer(sliceEnd);
                            break;

                        case DESC:
                            sliceEnd = colStart.getStaticBufferFlipBytes(startPosition,colStart.getPosition());
                            sliceStart = colEnd.getStaticBufferFlipBytes(startPosition,colEnd.getPosition());
                            if (interval.startInclusive()) sliceEnd = ByteBufferUtil.nextBiggerBuffer(sliceEnd);
                            if (!interval.endInclusive()) sliceStart = ByteBufferUtil.nextBiggerBuffer(sliceStart);
                            break;

                        default: throw new AssertionError(type.getSortOrder().toString());
                    }

                    assert sliceStart.compareTo(sliceEnd)<=0;
                    wroteInterval = true;
                    break;
                }
            }
            boolean wroteEntireSortKey = (i >= sortKeyIDs.length);
            assert !wroteEntireSortKey || !wroteInterval;
            assert !wroteInterval || vertexCon == null;

            if (!wroteInterval) {
                assert (colStart.getPosition() == colEnd.getPosition());
                int endPosition = colStart.getPosition();

                if (vertexCon != null) {
                    assert !wroteInterval;
                    Preconditions.checkArgument(wroteEntireSortKey && !type.isUnique(dir));
                    Preconditions.checkArgument(type.isEdgeLabel());
                    long vertexIdDiff = vertexCon.getVertexIdDiff();
                    VariableLong.writeBackward(colStart, vertexIdDiff);

                    //VariableLong.writeBackward(colStart,relationIdDiff);
                }

                switch (type.getSortOrder()) {
                    case ASC:
                        sliceStart = colStart.getStaticBuffer();
                        break;

                    case DESC:
                        sliceStart = colStart.getStaticBufferFlipBytes(startPosition,endPosition);
                        break;

                    default: throw new AssertionError(type.getSortOrder().toString());
                }
                sliceEnd = ByteBufferUtil.nextBiggerBuffer(sliceStart);
            }
        }
        return new SliceQuery(sliceStart, sliceEnd, isStatic);
    }

    public static class VertexConstraint {
        public final long vertexID;
        public final long otherVertexID;

        public VertexConstraint(long vertexID, long otherVertexID) {
            this.vertexID = vertexID;
            this.otherVertexID = otherVertexID;
        }

        private long getVertexIdDiff() {
            return otherVertexID - vertexID;
        }
    }

    public static class TypedInterval {
        public final InternalType type;
        public final Interval interval;


        public TypedInterval(InternalType type, Interval interval) {
            this.type = type;
            this.interval = interval;
        }
    }

}<|MERGE_RESOLUTION|>--- conflicted
+++ resolved
@@ -263,7 +263,6 @@
             vertexIdDiff = relation.getVertex((position + 1) % 2).getID() - relation.getVertex(position).getID();
 
         if (type.isUnique(dir)) {
-<<<<<<< HEAD
             valuePosition = out.getPosition();
             if (writeValue) {
                 if (relation.isEdge()) VariableLong.write(out, vertexIdDiff);
@@ -273,18 +272,6 @@
             if (relation.isEdge()) VariableLong.writeBackward(out, vertexIdDiff);
             VariableLong.writeBackward(out, relationIdDiff);
             valuePosition = out.getPosition();
-=======
-            writer = serializer.getDataOutput(DEFAULT_VALUE_CAPACITY, true);
-            if (relation.isEdge()) VariableLong.write(writer, vertexIdDiff);
-            VariableLong.write(writer, relationIdDiff);
-        } else {
-            if (relation.isEdge()) VariableLong.writeBackward(writer, vertexIdDiff);
-            VariableLong.writeBackward(writer, relationIdDiff);
-        }
-
-        if (!type.isUnique(dir)) {
-            writer = serializer.getDataOutput(DEFAULT_VALUE_CAPACITY, true);
->>>>>>> 52b8fd18
         }
 
         if (writeValue) {
@@ -308,44 +295,30 @@
             long[] signature = definition.getSignature();
             writeInlineTypes(signature, relation, out, tx);
 
-
-<<<<<<< HEAD
             //Write remaining properties
             LongSet writtenTypes = new LongOpenHashSet(sortKey.length + signature.length);
             if (sortKey.length > 0 || signature.length > 0) {
                 for (long id : sortKey) writtenTypes.add(id);
                 for (long id : signature) writtenTypes.add(id);
             }
+            LongArrayList remainingTypes = new LongArrayList(8);
             for (TitanType t : relation.getPropertyKeysDirect()) {
                 if (!writtenTypes.contains(t.getID())) {
-                    writeInline(out, t, relation.getProperty(t), true);
-                }
-            }
-        }
+                    remainingTypes.add(t.getID());
+
+                }
+            }
+            //Sort types before writing to ensure that value is always written the same way
+            long[] remaining = remainingTypes.toArray();
+            Arrays.sort(remaining);
+            for (long tid : remaining) {
+                TitanType t = tx.getExistingType(tid);
+                writeInline(out, t, relation.getProperty(t), true);
+            }
+        }
+
         assert valuePosition>0;
         assert writeValue || valuePosition==out.getPosition();
-=======
-        //Write remaining properties
-        LongSet writtenTypes = new LongOpenHashSet(sortKey.length + signature.length);
-        if (sortKey.length > 0 || signature.length > 0) {
-            for (long id : sortKey) writtenTypes.add(id);
-            for (long id : signature) writtenTypes.add(id);
-        }
-        LongArrayList remainingTypes = new LongArrayList(8);
-        for (TitanType t : relation.getPropertyKeysDirect()) {
-            if (!writtenTypes.contains(t.getID())) {
-                remainingTypes.add(t.getID());
-
-            }
-        }
-        //Sort types before writing to ensure that value is always written the same way
-        long[] remaining = remainingTypes.toArray();
-        Arrays.sort(remaining);
-        for (long tid : remaining) {
-            TitanType t = tx.getExistingType(tid);
-            writeInline(writer, t, relation.getProperty(t), true);
-        }
->>>>>>> 52b8fd18
 
         return new StaticArrayEntry(((InternalType)type).getSortOrder()==Order.DESC?
                                     out.getStaticBufferFlipBytes(keyStartPos,keyEndPos):
