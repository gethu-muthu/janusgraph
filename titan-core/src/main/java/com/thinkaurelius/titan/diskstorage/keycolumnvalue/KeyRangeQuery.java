--- conflicted
+++ resolved
@@ -4,20 +4,15 @@
 import com.thinkaurelius.titan.diskstorage.StaticBuffer;
 
 /**
-<<<<<<< HEAD
- * Extends a {@link SliceQuery} to express a range for columns and a
- * range for keys. Selects each key on the interval
+ * Extends a {@link SliceQuery} to express a range for columns and a range for
+ * keys. Selects each key on the interval
  * {@code [keyStart inclusive, keyEnd exclusive)} for which there exists at
  * least one column between {@code [sliceStart inclusive, sliceEnd exclusive)}.
+ * <p>
+ * The limit of a KeyRangeQuery applies to the maximum number of columns
+ * returned per key which fall into the specified slice range and NOT to the
+ * maximum number of keys returned.
  * 
-=======
- * Extends a {@link SliceQuery} by a key range which identifies the range of keys (start inclusive, end exclusive)
- * to which the slice query is applied.
- *
- * The limit of a KeyRangeQuery applies to the maximum number of columns returned per key which fall into the specified slice range
- * and NOT to the maximum number of keys returned.
- *
->>>>>>> 2c41834e
  * @author Matthias Broecheler (me@matthiasb.com)
  */
 
