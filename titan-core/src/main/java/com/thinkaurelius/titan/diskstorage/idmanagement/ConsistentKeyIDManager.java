package com.thinkaurelius.titan.diskstorage.idmanagement;

import static com.thinkaurelius.titan.graphdb.configuration.GraphDatabaseConfiguration.*;

import java.util.ArrayList;
import java.util.Arrays;
import java.util.List;
import java.util.Random;
import java.util.concurrent.TimeUnit;

import com.thinkaurelius.titan.core.attribute.Duration;
import com.thinkaurelius.titan.diskstorage.*;
import com.thinkaurelius.titan.diskstorage.util.*;
import com.thinkaurelius.titan.util.stats.NumberUtil;
import com.thinkaurelius.titan.diskstorage.util.time.*;
import org.slf4j.Logger;
import org.slf4j.LoggerFactory;

import com.google.common.base.Joiner;
import com.google.common.base.Preconditions;
import com.thinkaurelius.titan.diskstorage.util.time.StandardDuration;
import com.thinkaurelius.titan.diskstorage.configuration.Configuration;
import com.thinkaurelius.titan.diskstorage.keycolumnvalue.KeyColumnValueStore;
import com.thinkaurelius.titan.diskstorage.keycolumnvalue.KeyRange;
import com.thinkaurelius.titan.diskstorage.keycolumnvalue.KeySliceQuery;
import com.thinkaurelius.titan.diskstorage.keycolumnvalue.StoreManager;
import com.thinkaurelius.titan.diskstorage.keycolumnvalue.StoreTransaction;
import com.thinkaurelius.titan.diskstorage.locking.TemporaryLockingException;
import com.thinkaurelius.titan.diskstorage.util.StandardTransactionHandleConfig;
import com.thinkaurelius.titan.graphdb.configuration.GraphDatabaseConfiguration;
import com.thinkaurelius.titan.graphdb.database.idassigner.IDPoolExhaustedException;
import com.thinkaurelius.titan.graphdb.database.idhandling.VariableLong;

/**
 * {@link com.thinkaurelius.titan.diskstorage.IDAuthority} implementation
 * assuming that the backing store supports consistent key operations.
 * <p/>
 * ID blocks are allocated by first applying for an id block, waiting for a
 * specified period of time and then checking that the application was the first
 * received for that particular id block. If so, the application is considered
 * successful. If not, some other process won the application and a new
 * application is tried.
 * <p/>
 * The partition id is used as the key and since key operations are considered
 * consistent, this protocol guarantees unique id block assignments.
 * <p/>
 * This class uses {@code System#currentTimeMillis()} internally, both for
 * timing writes and for the timestamp values written to the storage backend
 * during the lock application process. It always uses
 * {@code currentTimeMillis()} no matter what
 * {@link GraphDatabaseConfiguration#TIMESTAMP_PROVIDER} has been configured in
 * the enclosing graph.
 *
 * @author Matthias Broecheler (me@matthiasb.com)
 */

public class ConsistentKeyIDManager extends AbstractIDManager implements BackendOperation.TransactionalProvider {

    private static final Logger log = LoggerFactory.getLogger(ConsistentKeyIDManager.class);

    private static final StaticBuffer LOWER_SLICE = BufferUtil.zeroBuffer(16);
    private static final StaticBuffer UPPER_SLICE = BufferUtil.oneBuffer(16);

    private final StoreManager manager;
    private final KeyColumnValueStore idStore;
    private final StandardTransactionHandleConfig.Builder storeTxConfigBuilder;
    /**
     * This belongs in TitanConfig.
     */
    private final TimestampProvider times;

    private final int rollbackAttempts = 5;
    private final Duration rollbackWaitTime = new StandardDuration(200L, TimeUnit.MILLISECONDS);

    private final int partitionBitWdith;

    private final int uniqueIdBitWidth;
    private final int uniqueIDUpperBound;
    private final int uniqueId;
    private final boolean randomizeUniqueId;
    protected final int randomUniqueIDLimit;

    private final Random random = new Random();

    public ConsistentKeyIDManager(KeyColumnValueStore idStore, StoreManager manager, Configuration config) throws StorageException {
        super(config);
        Preconditions.checkArgument(manager.getFeatures().isKeyConsistent());
        this.manager = manager;
        this.idStore = idStore;
        this.times = config.get(TIMESTAMP_PROVIDER);
        Preconditions.checkNotNull(times);

        partitionBitWdith = config.has(CLUSTER_PARTITION)? NumberUtil.getPowerOf2(config.get(CLUSTER_MAX_PARTITIONS)):0;
        Preconditions.checkArgument(partitionBitWdith>=0 && partitionBitWdith<=16);

        uniqueIdBitWidth = config.get(IDAUTHORITY_UNIQUEID_BITS);
        Preconditions.checkArgument(uniqueIdBitWidth<=16 && uniqueIdBitWidth>=0);
        uniqueIDUpperBound = 1<<uniqueIdBitWidth;

<<<<<<< HEAD

        storeTxConfigBuilder = new StandardTransactionHandleConfig.Builder().groupName(metricsPrefix);
=======
        storeTxConfigBuilder = new StandardTransactionHandleConfig.Builder().groupName(metricsPrefix).timestampProvider(times);
>>>>>>> 51fee4c6

        if (config.get(IDAUTHORITY_RANDOMIZE_UNIQUEID)) {
            Preconditions.checkArgument(!config.has(IDAUTHORITY_UNIQUEID),"Conflicting configuration: a unique id and randomization have been set");
            Preconditions.checkArgument(!config.has(IDAUTHORITY_USE_LOCAL_CONSISTENCY),
                    "Cannot use local consistency with randomization - this leads to data corruption");
            randomizeUniqueId = true;
            randomUniqueIDLimit = config.get(IDAUTHORITY_UNIQUEID_RETRY_COUNT);
            Preconditions.checkArgument(randomUniqueIDLimit<uniqueIDUpperBound,"Cannot have more uid retries [%d] than available values [%d]",
                    randomUniqueIDLimit,uniqueIDUpperBound);
            uniqueId = -1;
            storeTxConfigBuilder.customOptions(manager.getFeatures().getKeyConsistentTxConfig());
        } else {
            randomizeUniqueId = false;
            Preconditions.checkArgument(!config.has(IDAUTHORITY_UNIQUEID_RETRY_COUNT),"Setting the unique id retry count without enabling randomization is inconsistent");
            randomUniqueIDLimit = 0;
            if (config.get(IDAUTHORITY_USE_LOCAL_CONSISTENCY)) {
                Preconditions.checkArgument(config.has(IDAUTHORITY_UNIQUEID),"Need to configure a unique id in order to use local consistency");
                storeTxConfigBuilder.customOptions(manager.getFeatures().getLocalKeyConsistentTxConfig());
            } else {
                storeTxConfigBuilder.customOptions(manager.getFeatures().getKeyConsistentTxConfig());
            }
            uniqueId = config.get(IDAUTHORITY_UNIQUEID);
            Preconditions.checkArgument(uniqueId>=0,"Invalid unique id: %s",uniqueId);
            Preconditions.checkArgument(uniqueId<uniqueIDUpperBound,"Unique id is too large for bit width [%s]: %s",uniqueIdBitWidth,uniqueId);
        }
        Preconditions.checkArgument(randomUniqueIDLimit>=0);
    }

    @Override
    public List<KeyRange> getLocalIDPartition() throws StorageException {
        return manager.getLocalKeyPartition();
    }

    @Override
    public void close() throws StorageException {
        idStore.close();
    }

    @Override
    public StoreTransaction openTx() throws StorageException {
        return manager.beginTransaction(storeTxConfigBuilder.build());
    }

    private long getCurrentID(final StaticBuffer partitionKey) throws StorageException {
        List<Entry> blocks = BackendOperation.execute(new BackendOperation.Transactional<List<Entry>>() {
            @Override
            public List<Entry> call(StoreTransaction txh) throws StorageException {
                return idStore.getSlice(new KeySliceQuery(partitionKey, LOWER_SLICE, UPPER_SLICE).setLimit(5), txh);
            }
        },this,times);

        if (blocks == null) throw new TemporaryStorageException("Could not read from storage");
        long latest = BASE_ID;

        for (Entry e : blocks) {
            long counterVal = getBlockValue(e);
            if (latest < counterVal) {
                latest = counterVal;
            }
        }
        return latest;
    }

    private int getUniquePartitionID() {
        int id;
        if (randomizeUniqueId) {
            id = random.nextInt(uniqueIDUpperBound);
        } else id = uniqueId;
        assert id>=0 && id<uniqueIDUpperBound;
        return id;
    }

    private StaticBuffer getPartitionKey(int partition, int idNamespace, int uniqueId) {
        assert partition>=0 && partition<(1<<partitionBitWdith);
        assert idNamespace>=0;
        assert uniqueId>=0 && uniqueId<(1<<uniqueIdBitWidth);

        int[] components = new int[2];
        components[0] = (partitionBitWdith>0?(partition<<(Integer.SIZE-partitionBitWdith)):0) + uniqueId;
        components[1]=idNamespace;
        return BufferUtil.getIntBuffer(components);
    }

    @Override
    public synchronized IDBlock getIDBlock(final int partition, final int idNamespace, Duration timeout) throws StorageException {
        Preconditions.checkArgument(partition>=0 && partition<(1<<partitionBitWdith),"Invalid partition id [%s] for bit width [%s]",partition, partitionBitWdith);
        Preconditions.checkArgument(idNamespace>=0); //can be any non-negative value

        final Timer methodTime = times.getTimer().start();

        final long blockSize = getBlockSize(idNamespace);
        final long idUpperBound = getIdUpperBound(idNamespace);

        final int maxAvailableBits = (VariableLong.unsignedBitLength(idUpperBound)-1)-uniqueIdBitWidth;
        Preconditions.checkArgument(maxAvailableBits>0,"Unique id bit width [%s] is too wide for id-namespace [%s] id bound [%s]"
                                                ,uniqueIdBitWidth,idNamespace,idUpperBound);
        final long idBlockUpperBound = (1l<<maxAvailableBits);

        final List<Integer> exhaustedUniquePIDs = new ArrayList<Integer>(randomUniqueIDLimit);

        Duration backoffMS = idApplicationWaitMS;

        Preconditions.checkArgument(idBlockUpperBound>blockSize,
                "Block size [%s] is larger than upper bound [%s] for bit width [%s]",blockSize,idBlockUpperBound,uniqueIdBitWidth);

        while (methodTime.elapsed().compareTo(timeout) < 0) {
            final int uniquePID = getUniquePartitionID();
            final StaticBuffer partitionKey = getPartitionKey(partition,idNamespace,uniquePID);
            try {
                long nextStart = getCurrentID(partitionKey);
                if (idBlockUpperBound - blockSize <= nextStart) {
                    log.info("ID overflow detected on partition({})-namespace({}) with uniqueid {}. Current id {}, block size {}, and upper bound {} for bit width {}.",
                            partition, idNamespace, uniquePID, nextStart, blockSize, idBlockUpperBound, uniqueIdBitWidth);
                    if (randomizeUniqueId) {
                        exhaustedUniquePIDs.add(uniquePID);
                        if (exhaustedUniquePIDs.size() == randomUniqueIDLimit)
                            throw new IDPoolExhaustedException(String.format("Exhausted %d uniqueid(s) on partition(%d)-namespace(%d): %s",
                                    exhaustedUniquePIDs.size(), partition, idNamespace, Joiner.on(",").join(exhaustedUniquePIDs)));
                        else
                            throw new UniqueIDExhaustedException(
                                    String.format("Exhausted ID partition(%d)-namespace(%d) with uniqueid %d (uniqueid attempt %d/%d)",
                                            partition, idNamespace, uniquePID, exhaustedUniquePIDs.size(), randomUniqueIDLimit));
                    }
                    throw new IDPoolExhaustedException("Exhausted id block for partition("+partition+")-namespace("+idNamespace+") with upper bound: " + idBlockUpperBound);
                }

                // calculate the start (inclusive) and end (exclusive) of the allocation we're about to attempt
                assert idBlockUpperBound - blockSize > nextStart;
                long nextEnd = nextStart + blockSize;
                final StaticBuffer target = getBlockApplication(nextEnd);


                // attempt to write our claim on the next id block
                boolean success = false;
                try {
                    Timer writeTimer = times.getTimer().start();
                    BackendOperation.execute(new BackendOperation.Transactional<Boolean>() {
                        @Override
                        public Boolean call(StoreTransaction txh) throws StorageException {
                            idStore.mutate(partitionKey, Arrays.asList(StaticArrayEntry.of(target)), KeyColumnValueStore.NO_DELETIONS, txh);
                            return true;
                        }
                    },this,times);
                    writeTimer.stop();

                    Duration writeElapsed = writeTimer.elapsed();
                    if (idApplicationWaitMS.compareTo(writeElapsed) < 0) {
                        throw new TemporaryStorageException("Wrote claim for id block [" + nextStart + ", " + nextEnd + ") in " + (writeElapsed) + " => too slow, threshold is: " + idApplicationWaitMS);
                    } else {

                        assert 0 != target.length();
                        final StaticBuffer[] slice = getBlockSlice(nextEnd);

                        /* At this point we've written our claim on [nextStart, nextEnd),
                         * but we haven't yet guaranteed the absence of a contending claim on
                         * the same id block from another machine
                         */

                        sleepAndConvertInterrupts(idApplicationWaitMS);

                        // Read all id allocation claims on this partition, for the counter value we're claiming
                        List<Entry> blocks = BackendOperation.execute(new BackendOperation.Transactional<List<Entry>>() {
                            @Override
                            public List<Entry> call(StoreTransaction txh) throws StorageException {
                                return idStore.getSlice(new KeySliceQuery(partitionKey, slice[0], slice[1]), txh);
                            }
                        },this,times);
                        if (blocks == null) throw new TemporaryStorageException("Could not read from storage");
                        if (blocks.isEmpty())
                            throw new PermanentStorageException("It seems there is a race-condition in the block application. " +
                                    "If you have multiple Titan instances running on one physical machine, ensure that they have unique machine idAuthorities");

                        /* If our claim is the lexicographically first one, then our claim
                         * is the most senior one and we own this id block
                         */
                        if (target.equals(blocks.get(0).getColumnAs(StaticBuffer.STATIC_FACTORY))) {

                            ConsistentKeyIDBlock idblock = new ConsistentKeyIDBlock(nextStart,blockSize,uniqueIdBitWidth,uniquePID);

                            if (log.isDebugEnabled()) {
                                log.debug("Acquired ID block [{}] on partition({})-namespace({}) (my rid is {})",
                                        new Object[]{idblock, partition, idNamespace, new String(uid)});
                            }

                            success = true;
                            return idblock;
                        } else {
                            // Another claimant beat us to this id block -- try again.
                            log.debug("Failed to acquire ID block [{},{}) (another host claimed it first)", nextStart, nextEnd);
                        }
                    }
                } finally {
                    if (!success) {
                        //Delete claim to not pollute id space
                        for (int attempt = 0; attempt < rollbackAttempts; attempt++) {
                            try {
                                BackendOperation.execute(new BackendOperation.Transactional<Boolean>() {
                                    @Override
                                    public Boolean call(StoreTransaction txh) throws StorageException {
                                        idStore.mutate(partitionKey, KeyColumnValueStore.NO_ADDITIONS, Arrays.asList(target), txh);
                                        return true;
                                    }
                                }, new BackendOperation.TransactionalProvider() { //Use normal consistency level for these non-critical delete operations
                                    @Override
                                    public StoreTransaction openTx() throws StorageException {
                                        return manager.beginTransaction(storeTxConfigBuilder.build());
                                    }
                                    @Override
                                    public void close() {}
                                },times);

                                break;
                            } catch (StorageException e) {
                                log.warn("Storage exception while deleting old block application - retrying in {}", rollbackWaitTime, e);
                                if (!rollbackWaitTime.isZeroLength())
                                    sleepAndConvertInterrupts(rollbackWaitTime);
                            }
                        }
                    }
                }
            } catch (UniqueIDExhaustedException e) {
                // No need to increment the backoff wait time or to sleep
                log.warn(e.getMessage());
            } catch (TemporaryStorageException e) {
                backoffMS = Durations.min(backoffMS.multiply(2), idApplicationWaitMS.multiply(32));
                log.warn("Temporary storage exception while acquiring id block - retrying in {}: {}", backoffMS, e);
                sleepAndConvertInterrupts(backoffMS);
            }
        }

        throw new TemporaryLockingException(String.format("Reached timeout %d (%s elapsed) when attempting to allocate id block on partition(%d)-namespace(%d)",
                timeout, methodTime.toString(), partition, idNamespace));
    }


    private final StaticBuffer[] getBlockSlice(long blockValue) {
        StaticBuffer[] slice = new StaticBuffer[2];
        slice[0] = new WriteByteBuffer(16).putLong(-blockValue).putLong(0).getStaticBuffer();
        slice[1] = new WriteByteBuffer(16).putLong(-blockValue).putLong(-1).getStaticBuffer();
        return slice;
    }

    private final StaticBuffer getBlockApplication(long blockValue) {
        WriteByteBuffer bb = new WriteByteBuffer(
                8 // counter long
                        + 8 // time in ms
                        + uidBytes.length);

        bb.putLong(-blockValue).putLong(System.currentTimeMillis());
        WriteBufferUtil.put(bb, uidBytes);
        return bb.getStaticBuffer();
    }

    private final long getBlockValue(Entry column) {
        return -column.getLong(0);
    }

    private void sleepAndConvertInterrupts(Duration d) throws StorageException {
        try {
            times.sleepPast(times.getTime().add(d));
        } catch (InterruptedException e) {
            throw new PermanentStorageException(e);
        }
    }

    private static class UniqueIDExhaustedException extends StorageException {

        private static final long serialVersionUID = 1L;

        public UniqueIDExhaustedException(String msg) {
            super(msg);
        }

    }

    private static class ConsistentKeyIDBlock implements IDBlock {

        private final long startIDCound;
        private final long numIds;
        private final int uniqueIDBitWidth;
        private final int uniqueID;


        private ConsistentKeyIDBlock(long startIDCound, long numIDs, int uniqueIDBitWidth, int uniqueID) {
            this.startIDCound = startIDCound;
            this.numIds = numIDs;
            this.uniqueIDBitWidth = uniqueIDBitWidth;
            this.uniqueID = uniqueID;
        }


        @Override
        public long numIds() {
            return numIds;
        }

        @Override
        public long getId(long index) {
            if (index<0 || index>= numIds) throw new ArrayIndexOutOfBoundsException((int)index);
            assert uniqueID<(1<<uniqueIDBitWidth);
            long id = ((startIDCound+index)<<uniqueIDBitWidth) + uniqueID;
            return id;
        }

        @Override
        public String toString() {
            String interval = "["+startIDCound+","+(startIDCound+ numIds)+")";
            if (uniqueIDBitWidth>0) interval+="/"+uniqueID+":"+uniqueIDBitWidth;
            return interval;
        }
    }
}<|MERGE_RESOLUTION|>--- conflicted
+++ resolved
@@ -97,12 +97,7 @@
         Preconditions.checkArgument(uniqueIdBitWidth<=16 && uniqueIdBitWidth>=0);
         uniqueIDUpperBound = 1<<uniqueIdBitWidth;
 
-<<<<<<< HEAD
-
-        storeTxConfigBuilder = new StandardTransactionHandleConfig.Builder().groupName(metricsPrefix);
-=======
         storeTxConfigBuilder = new StandardTransactionHandleConfig.Builder().groupName(metricsPrefix).timestampProvider(times);
->>>>>>> 51fee4c6
 
         if (config.get(IDAUTHORITY_RANDOMIZE_UNIQUEID)) {
             Preconditions.checkArgument(!config.has(IDAUTHORITY_UNIQUEID),"Conflicting configuration: a unique id and randomization have been set");
