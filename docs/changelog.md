--- conflicted
+++ resolved
@@ -26,35 +26,22 @@
 
 ## Release Notes
 
-<<<<<<< HEAD
 ### Version 0.4.1 (Release Date: January ?, 2020)
-=======
-### Version 0.3.3 (Release Date: January 11, 2020)
->>>>>>> 58acf053
-
-```xml tab='Maven'
-<dependency>
-    <groupId>org.janusgraph</groupId>
-    <artifactId>janusgraph-core</artifactId>
-<<<<<<< HEAD
+
+```xml tab='Maven'
+<dependency>
+    <groupId>org.janusgraph</groupId>
+    <artifactId>janusgraph-core</artifactId>
     <version>0.4.1</version>
-=======
-    <version>0.3.3</version>
->>>>>>> 58acf053
-</dependency>
-```
-
-```groovy tab='Gradle'
-<<<<<<< HEAD
+</dependency>
+```
+
+```groovy tab='Gradle'
 compile "org.janusgraph:janusgraph-core:0.4.1"
-=======
-compile "org.janusgraph:janusgraph-core:0.3.3"
->>>>>>> 58acf053
-```
-
-**Tested Compatibility:**
-
-<<<<<<< HEAD
+```
+
+**Tested Compatibility:**
+
 -   Apache Cassandra 2.2.10, 3.0.14, 3.11.0
 -   Apache HBase 1.2.6, 1.3.1, 1.4.10, 2.1.5
 -   Google Bigtable 1.3.0, 1.4.0, 1.5.0, 1.6.0, 1.7.0, 1.8.0, 1.9.0, 1.10.0, 1.11.0
@@ -135,7 +122,23 @@
 The value `luceneMatchVersion` in this config that tells Solr to behave according to that Lucene version was changed from 5.0.0 to 7.0.0 as that is the default version currently used by JanusGraph.
 Users should generally set this value to the version of their Solr installation.
 If the config distributed by JanusGraph is used for an existing Solr installation that used a lower version before (like 5.0.0 from a previous versions of this file), it is highly recommended that a re-indexing is performed.
-=======
+
+### Version 0.3.3 (Release Date: January 11, 2020)
+
+```xml tab='Maven'
+<dependency>
+    <groupId>org.janusgraph</groupId>
+    <artifactId>janusgraph-core</artifactId>
+    <version>0.3.3</version>
+</dependency>
+```
+
+```groovy tab='Gradle'
+compile "org.janusgraph:janusgraph-core:0.3.3"
+```
+
+**Tested Compatibility:**
+
 -   Apache Cassandra 2.1.20, 2.2.10, 3.0.14, 3.11.0
 -   Apache HBase 1.2.6, 1.3.1, 1.4.4
 -   Google Bigtable 1.0.0, 1.1.2, 1.2.0, 1.3.0, 1.4.0
@@ -149,7 +152,6 @@
 For more information on features and bug fixes in 0.3.3, see the GitHub milestone:
 
 -   <https://github.com/JanusGraph/janusgraph/milestone/14?closed=1>
->>>>>>> 58acf053
 
 ### Version 0.3.2 (Release Date: June 16, 2019)
 Legacy documentation: <https://old-docs.janusgraph.org/0.3.2/index.html>
