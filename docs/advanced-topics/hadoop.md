# JanusGraph with TinkerPop’s Hadoop-Gremlin

This chapter describes how to leverage [Apache Hadoop](https://hadoop.apache.org/) 
and [Apache Spark](https://spark.apache.org/) to configure JanusGraph for
distributed graph processing. These steps will provide an overview on
how to get started with those projects, but please refer to those
project communities to become more deeply familiar with them.

JanusGraph-Hadoop works with TinkerPop’s
[hadoop-gremlin](https://tinkerpop.apache.org/docs/{{ tinkerpop_version }}/reference/#hadoop-gremlin)
package for general-purpose OLAP.

For the scope of the example below, Apache Spark is the computing
framework and Apache Cassandra is the storage backend. The directions
can be followed with other packages with minor changes to the
configuration properties.

!!! note
    The examples in this chapter are based on running Spark in local mode
    or standalone cluster mode. Additional configuration is required when
    using Spark on YARN or Mesos.

## Configuring Hadoop for Running OLAP

For running OLAP queries from the Gremlin Console, a few prerequisites
need to be fulfilled. You will need to add the Hadoop configuration
directory into the `CLASSPATH`, and the configuration directory needs to
point to a live Hadoop cluster.

Hadoop provides a distributed access-controlled file system. The Hadoop
file system is used by Spark workers running on different machines to
have a common source for file based operations. The intermediate
computations of various OLAP queries may be persisted on the Hadoop file
system.

For configuring a single node Hadoop cluster, please refer to official
[Apache Hadoop Docs](https://hadoop.apache.org/docs/r{{hadoop2_version }}/hadoop-project-dist/hadoop-common/SingleCluster.html)

Once you have a Hadoop cluster up and running, we will need to specify
the Hadoop configuration files in the `CLASSPATH`. The below document
expects that you have those configuration files located under
`/etc/hadoop/conf`.

Once verified, follow the below steps to add the Hadoop configuration to
the `CLASSPATH` and start the Gremlin Console, which will play the role
of the Spark driver program.
```bash
export HADOOP_CONF_DIR=/etc/hadoop/conf
export CLASSPATH=$HADOOP_CONF_DIR
bin/gremlin.sh
```

Once the path to Hadoop configuration has been added to the `CLASSPATH`,
we can verify whether the Gremlin Console can access the Hadoop cluster
by following these quick steps:
```groovy
gremlin> hdfs
==>storage[org.apache.hadoop.fs.LocalFileSystem@65bb9029] // BAD

gremlin> hdfs
==>storage[DFS[DFSClient[clientName=DFSClient_NONMAPREDUCE_1229457199_1, ugi=user (auth:SIMPLE)]]] // GOOD
```

## OLAP Traversals

JanusGraph-Hadoop works with TinkerPop’s hadoop-gremlin package for
general-purpose OLAP to traverse over the graph, and parallelize queries
by leveraging Apache Spark.

### OLAP Traversals with Spark Local

OLAP Examples below are showing configuration examples for directly supported 
backends by JanusGraph. Additional configuration will be needed that 
is specific to that storage backend. The configuration is specified by the
`gremlin.hadoop.graphReader` property which specifies the class to read
data from the storage backend.

JanusGraph directly supports following graphReader classes:

* `CqlInputFormat` for use with Cassandra
* `HBaseInputFormat` and `HBaseSnapshotInputFormat` for use with HBase

The following `.properties` files can be used to connect a JanusGraph
instance such that it can be used with HadoopGraph to run OLAP queries.

```properties tab='read-cql.properties'
{!../janusgraph-dist/src/assembly/static/conf/hadoop-graph/read-cql.properties!}
```

```properties tab='read-hbase.properties'
{!../janusgraph-dist/src/assembly/static/conf/hadoop-graph/read-hbase.properties!}
```

First create a properties file with above configurations, and load the
same on the Gremlin Console to run OLAP queries as follows:

<<<<<<< HEAD
```bash tab='read-cql.properties'
bin/gremlin.sh

         \,,,/
         (o o)
-----oOOo-(3)-oOOo-----
plugin activated: janusgraph.imports
gremlin> :plugin use tinkerpop.hadoop
==>tinkerpop.hadoop activated
gremlin> :plugin use tinkerpop.spark
==>tinkerpop.spark activated
gremlin> // 1. Open a the graph for OLAP processing reading in from Cassandra 3
gremlin> graph = GraphFactory.open('conf/hadoop-graph/read-cql.properties')
==>hadoopgraph[cqlinputformat->gryooutputformat]
gremlin> // 2. Configure the traversal to run with Spark
gremlin> g = graph.traversal().withComputer(SparkGraphComputer)
==>graphtraversalsource[hadoopgraph[cqlinputformat->gryooutputformat], sparkgraphcomputer]
gremlin> // 3. Run some OLAP traversals
gremlin> g.V().count()
......
==>808
gremlin> g.E().count()
......
==> 8046
```

```bash tab='read-hbase.properties'
bin/gremlin.sh

         \,,,/
         (o o)
-----oOOo-(3)-oOOo-----
plugin activated: janusgraph.imports
gremlin> :plugin use tinkerpop.hadoop
==>tinkerpop.hadoop activated
gremlin> :plugin use tinkerpop.spark
==>tinkerpop.spark activated
gremlin> // 1. Open a the graph for OLAP processing reading in from HBase
gremlin> graph = GraphFactory.open('conf/hadoop-graph/read-hbase.properties')
==>hadoopgraph[hbaseinputformat->gryooutputformat]
gremlin> // 2. Configure the traversal to run with Spark
gremlin> g = graph.traversal().withComputer(SparkGraphComputer)
==>graphtraversalsource[hadoopgraph[hbaseinputformat->gryooutputformat], sparkgraphcomputer]
gremlin> // 3. Run some OLAP traversals
gremlin> g.V().count()
......
==>808
gremlin> g.E().count()
......
==> 8046
```
=======
=== "read-cql.properties"
    ```bash
    bin/gremlin.sh

            \,,,/
            (o o)
    -----oOOo-(3)-oOOo-----
    plugin activated: janusgraph.imports
    gremlin> :plugin use tinkerpop.hadoop
    ==>tinkerpop.hadoop activated
    gremlin> :plugin use tinkerpop.spark
    ==>tinkerpop.spark activated
    gremlin> // 1. Open a the graph for OLAP processing reading in from Cassandra 3
    gremlin> graph = GraphFactory.open('conf/hadoop-graph/read-cql.properties')
    ==>hadoopgraph[cqlinputformat->gryooutputformat]
    gremlin> // 2. Configure the traversal to run with Spark
    gremlin> g = graph.traversal().withComputer(SparkGraphComputer)
    ==>graphtraversalsource[hadoopgraph[cqlinputformat->gryooutputformat], sparkgraphcomputer]
    gremlin> // 3. Run some OLAP traversals
    gremlin> g.V().count()
    ......
    ==>808
    gremlin> g.E().count()
    ......
    ==> 8046
    ```

=== "read-cassandra.properties"
    ```bash
    bin/gremlin.sh

            \,,,/
            (o o)
    -----oOOo-(3)-oOOo-----
    plugin activated: janusgraph.imports
    gremlin> :plugin use tinkerpop.hadoop
    ==>tinkerpop.hadoop activated
    gremlin> :plugin use tinkerpop.spark
    ==>tinkerpop.spark activated
    gremlin> // 1. Open a the graph for OLAP processing reading in from Cassandra 2
    gremlin> graph = GraphFactory.open('conf/hadoop-graph/read-cassandra.properties')
    ==>hadoopgraph[cassandrainputformat->gryooutputformat]
    gremlin> // 2. Configure the traversal to run with Spark
    gremlin> g = graph.traversal().withComputer(SparkGraphComputer)
    ==>graphtraversalsource[hadoopgraph[cassandrainputformat->gryooutputformat], sparkgraphcomputer]
    gremlin> // 3. Run some OLAP traversals
    gremlin> g.V().count()
    ......
    ==>808
    gremlin> g.E().count()
    ......
    ==> 8046
    ```

=== "read-hbase.properties"
    ```bash
    bin/gremlin.sh

            \,,,/
            (o o)
    -----oOOo-(3)-oOOo-----
    plugin activated: janusgraph.imports
    gremlin> :plugin use tinkerpop.hadoop
    ==>tinkerpop.hadoop activated
    gremlin> :plugin use tinkerpop.spark
    ==>tinkerpop.spark activated
    gremlin> // 1. Open a the graph for OLAP processing reading in from HBase
    gremlin> graph = GraphFactory.open('conf/hadoop-graph/read-hbase.properties')
    ==>hadoopgraph[hbaseinputformat->gryooutputformat]
    gremlin> // 2. Configure the traversal to run with Spark
    gremlin> g = graph.traversal().withComputer(SparkGraphComputer)
    ==>graphtraversalsource[hadoopgraph[hbaseinputformat->gryooutputformat], sparkgraphcomputer]
    gremlin> // 3. Run some OLAP traversals
    gremlin> g.V().count()
    ......
    ==>808
    gremlin> g.E().count()
    ......
    ==> 8046
    ```
>>>>>>> 568bf9cc

### OLAP Traversals with Spark Standalone Cluster

The steps followed in the previous section can also be used with a Spark
standalone cluster with only minor changes:

-   Update the `spark.master` property to point to the Spark master URL
    instead of local

-   Update the `spark.executor.extraClassPath` to enable the Spark
    executor to find the JanusGraph dependency jars

-   Copy the JanusGraph dependency jars into the location specified in
    the previous step on each Spark executor machine

!!! note
    We have copied all the jars under **janusgraph-distribution/lib** into
    /opt/lib/janusgraph/ and the same directory structure is created
    across all workers, and jars are manually copied across all workers.

The final properties file used for OLAP traversal is as follows:

```properties tab='read-cql-standalone-cluster.properties'
{!../janusgraph-dist/src/assembly/static/conf/hadoop-graph/read-cql-standalone-cluster.properties!}
```

```properties tab='read-hbase-standalone-cluster.properties'
{!../janusgraph-dist/src/assembly/static/conf/hadoop-graph/read-hbase-standalone-cluster.properties!}
```

Then use the properties file as follows from the Gremlin Console:

<<<<<<< HEAD
```bash tab='read-cql-standalone-cluster.properties'
bin/gremlin.sh

         \,,,/
         (o o)
-----oOOo-(3)-oOOo-----
plugin activated: janusgraph.imports
gremlin> :plugin use tinkerpop.hadoop
==>tinkerpop.hadoop activated
gremlin> :plugin use tinkerpop.spark
==>tinkerpop.spark activated
gremlin> // 1. Open a the graph for OLAP processing reading in from Cassandra 3
gremlin> graph = GraphFactory.open('conf/hadoop-graph/read-cql-standalone-cluster.properties')
==>hadoopgraph[cqlinputformat->gryooutputformat]
gremlin> // 2. Configure the traversal to run with Spark
gremlin> g = graph.traversal().withComputer(SparkGraphComputer)
==>graphtraversalsource[hadoopgraph[cqlinputformat->gryooutputformat], sparkgraphcomputer]
gremlin> // 3. Run some OLAP traversals
gremlin> g.V().count()
......
==>808
gremlin> g.E().count()
......
==> 8046
```

```bash tab='read-hbase-standalone-cluster.properties'
bin/gremlin.sh

         \,,,/
         (o o)
-----oOOo-(3)-oOOo-----
plugin activated: janusgraph.imports
gremlin> :plugin use tinkerpop.hadoop
==>tinkerpop.hadoop activated
gremlin> :plugin use tinkerpop.spark
==>tinkerpop.spark activated
gremlin> // 1. Open a the graph for OLAP processing reading in from HBase
gremlin> graph = GraphFactory.open('conf/hadoop-graph/read-hbase-standalone-cluster.properties')
==>hadoopgraph[hbaseinputformat->gryooutputformat]
gremlin> // 2. Configure the traversal to run with Spark
gremlin> g = graph.traversal().withComputer(SparkGraphComputer)
==>graphtraversalsource[hadoopgraph[hbaseinputformat->gryooutputformat], sparkgraphcomputer]
gremlin> // 3. Run some OLAP traversals
gremlin> g.V().count()
......
==>808
gremlin> g.E().count()
......
==> 8046
```
=======
=== "read-cql-standalone-cluster.properties"
    ```bash
    bin/gremlin.sh

            \,,,/
            (o o)
    -----oOOo-(3)-oOOo-----
    plugin activated: janusgraph.imports
    gremlin> :plugin use tinkerpop.hadoop
    ==>tinkerpop.hadoop activated
    gremlin> :plugin use tinkerpop.spark
    ==>tinkerpop.spark activated
    gremlin> // 1. Open a the graph for OLAP processing reading in from Cassandra 3
    gremlin> graph = GraphFactory.open('conf/hadoop-graph/read-cql-standalone-cluster.properties')
    ==>hadoopgraph[cqlinputformat->gryooutputformat]
    gremlin> // 2. Configure the traversal to run with Spark
    gremlin> g = graph.traversal().withComputer(SparkGraphComputer)
    ==>graphtraversalsource[hadoopgraph[cqlinputformat->gryooutputformat], sparkgraphcomputer]
    gremlin> // 3. Run some OLAP traversals
    gremlin> g.V().count()
    ......
    ==>808
    gremlin> g.E().count()
    ......
    ==> 8046
    ```

=== "read-cassandra-standalone-cluster.properties"
    ```bash
    bin/gremlin.sh

            \,,,/
            (o o)
    -----oOOo-(3)-oOOo-----
    plugin activated: janusgraph.imports
    gremlin> :plugin use tinkerpop.hadoop
    ==>tinkerpop.hadoop activated
    gremlin> :plugin use tinkerpop.spark
    ==>tinkerpop.spark activated
    gremlin> // 1. Open a the graph for OLAP processing reading in from Cassandra 2
    gremlin> graph = GraphFactory.open('conf/hadoop-graph/read-cassandra-standalone-cluster.properties')
    ==>hadoopgraph[cassandrainputformat->gryooutputformat]
    gremlin> // 2. Configure the traversal to run with Spark
    gremlin> g = graph.traversal().withComputer(SparkGraphComputer)
    ==>graphtraversalsource[hadoopgraph[cassandrainputformat->gryooutputformat], sparkgraphcomputer]
    gremlin> // 3. Run some OLAP traversals
    gremlin> g.V().count()
    ......
    ==>808
    gremlin> g.E().count()
    ......
    ==> 8046
    ```

=== "read-hbase-standalone-cluster.properties"
    ```bash
    bin/gremlin.sh

            \,,,/
            (o o)
    -----oOOo-(3)-oOOo-----
    plugin activated: janusgraph.imports
    gremlin> :plugin use tinkerpop.hadoop
    ==>tinkerpop.hadoop activated
    gremlin> :plugin use tinkerpop.spark
    ==>tinkerpop.spark activated
    gremlin> // 1. Open a the graph for OLAP processing reading in from HBase
    gremlin> graph = GraphFactory.open('conf/hadoop-graph/read-hbase-standalone-cluster.properties')
    ==>hadoopgraph[hbaseinputformat->gryooutputformat]
    gremlin> // 2. Configure the traversal to run with Spark
    gremlin> g = graph.traversal().withComputer(SparkGraphComputer)
    ==>graphtraversalsource[hadoopgraph[hbaseinputformat->gryooutputformat], sparkgraphcomputer]
    gremlin> // 3. Run some OLAP traversals
    gremlin> g.V().count()
    ......
    ==>808
    gremlin> g.E().count()
    ......
    ==> 8046
    ```
>>>>>>> 568bf9cc

## Other Vertex Programs

Apache TinkerPop provides various vertex programs. A vertex program runs
on each vertex until either a termination criteria is attained or a
fixed number of iterations has been reached. Due to the parallel nature
of vertex programs, they can leverage parallel computing framework like
Spark to improve their performance.

Once you are familiar with how to configure JanusGraph to work with
Spark, you can run all the other vertex programs provided by Apache
TinkerPop, like Page Rank, Bulk Loading and Peer Pressure. See the
[TinkerPop VertexProgram docs](https://tinkerpop.apache.org/docs/{{ tinkerpop_version }}/reference/#vertexprogram)
for more details.<|MERGE_RESOLUTION|>--- conflicted
+++ resolved
@@ -94,59 +94,6 @@
 First create a properties file with above configurations, and load the
 same on the Gremlin Console to run OLAP queries as follows:
 
-<<<<<<< HEAD
-```bash tab='read-cql.properties'
-bin/gremlin.sh
-
-         \,,,/
-         (o o)
------oOOo-(3)-oOOo-----
-plugin activated: janusgraph.imports
-gremlin> :plugin use tinkerpop.hadoop
-==>tinkerpop.hadoop activated
-gremlin> :plugin use tinkerpop.spark
-==>tinkerpop.spark activated
-gremlin> // 1. Open a the graph for OLAP processing reading in from Cassandra 3
-gremlin> graph = GraphFactory.open('conf/hadoop-graph/read-cql.properties')
-==>hadoopgraph[cqlinputformat->gryooutputformat]
-gremlin> // 2. Configure the traversal to run with Spark
-gremlin> g = graph.traversal().withComputer(SparkGraphComputer)
-==>graphtraversalsource[hadoopgraph[cqlinputformat->gryooutputformat], sparkgraphcomputer]
-gremlin> // 3. Run some OLAP traversals
-gremlin> g.V().count()
-......
-==>808
-gremlin> g.E().count()
-......
-==> 8046
-```
-
-```bash tab='read-hbase.properties'
-bin/gremlin.sh
-
-         \,,,/
-         (o o)
------oOOo-(3)-oOOo-----
-plugin activated: janusgraph.imports
-gremlin> :plugin use tinkerpop.hadoop
-==>tinkerpop.hadoop activated
-gremlin> :plugin use tinkerpop.spark
-==>tinkerpop.spark activated
-gremlin> // 1. Open a the graph for OLAP processing reading in from HBase
-gremlin> graph = GraphFactory.open('conf/hadoop-graph/read-hbase.properties')
-==>hadoopgraph[hbaseinputformat->gryooutputformat]
-gremlin> // 2. Configure the traversal to run with Spark
-gremlin> g = graph.traversal().withComputer(SparkGraphComputer)
-==>graphtraversalsource[hadoopgraph[hbaseinputformat->gryooutputformat], sparkgraphcomputer]
-gremlin> // 3. Run some OLAP traversals
-gremlin> g.V().count()
-......
-==>808
-gremlin> g.E().count()
-......
-==> 8046
-```
-=======
 === "read-cql.properties"
     ```bash
     bin/gremlin.sh
@@ -174,33 +121,6 @@
     ==> 8046
     ```
 
-=== "read-cassandra.properties"
-    ```bash
-    bin/gremlin.sh
-
-            \,,,/
-            (o o)
-    -----oOOo-(3)-oOOo-----
-    plugin activated: janusgraph.imports
-    gremlin> :plugin use tinkerpop.hadoop
-    ==>tinkerpop.hadoop activated
-    gremlin> :plugin use tinkerpop.spark
-    ==>tinkerpop.spark activated
-    gremlin> // 1. Open a the graph for OLAP processing reading in from Cassandra 2
-    gremlin> graph = GraphFactory.open('conf/hadoop-graph/read-cassandra.properties')
-    ==>hadoopgraph[cassandrainputformat->gryooutputformat]
-    gremlin> // 2. Configure the traversal to run with Spark
-    gremlin> g = graph.traversal().withComputer(SparkGraphComputer)
-    ==>graphtraversalsource[hadoopgraph[cassandrainputformat->gryooutputformat], sparkgraphcomputer]
-    gremlin> // 3. Run some OLAP traversals
-    gremlin> g.V().count()
-    ......
-    ==>808
-    gremlin> g.E().count()
-    ......
-    ==> 8046
-    ```
-
 === "read-hbase.properties"
     ```bash
     bin/gremlin.sh
@@ -227,7 +147,6 @@
     ......
     ==> 8046
     ```
->>>>>>> 568bf9cc
 
 ### OLAP Traversals with Spark Standalone Cluster
 
@@ -260,59 +179,6 @@
 
 Then use the properties file as follows from the Gremlin Console:
 
-<<<<<<< HEAD
-```bash tab='read-cql-standalone-cluster.properties'
-bin/gremlin.sh
-
-         \,,,/
-         (o o)
------oOOo-(3)-oOOo-----
-plugin activated: janusgraph.imports
-gremlin> :plugin use tinkerpop.hadoop
-==>tinkerpop.hadoop activated
-gremlin> :plugin use tinkerpop.spark
-==>tinkerpop.spark activated
-gremlin> // 1. Open a the graph for OLAP processing reading in from Cassandra 3
-gremlin> graph = GraphFactory.open('conf/hadoop-graph/read-cql-standalone-cluster.properties')
-==>hadoopgraph[cqlinputformat->gryooutputformat]
-gremlin> // 2. Configure the traversal to run with Spark
-gremlin> g = graph.traversal().withComputer(SparkGraphComputer)
-==>graphtraversalsource[hadoopgraph[cqlinputformat->gryooutputformat], sparkgraphcomputer]
-gremlin> // 3. Run some OLAP traversals
-gremlin> g.V().count()
-......
-==>808
-gremlin> g.E().count()
-......
-==> 8046
-```
-
-```bash tab='read-hbase-standalone-cluster.properties'
-bin/gremlin.sh
-
-         \,,,/
-         (o o)
------oOOo-(3)-oOOo-----
-plugin activated: janusgraph.imports
-gremlin> :plugin use tinkerpop.hadoop
-==>tinkerpop.hadoop activated
-gremlin> :plugin use tinkerpop.spark
-==>tinkerpop.spark activated
-gremlin> // 1. Open a the graph for OLAP processing reading in from HBase
-gremlin> graph = GraphFactory.open('conf/hadoop-graph/read-hbase-standalone-cluster.properties')
-==>hadoopgraph[hbaseinputformat->gryooutputformat]
-gremlin> // 2. Configure the traversal to run with Spark
-gremlin> g = graph.traversal().withComputer(SparkGraphComputer)
-==>graphtraversalsource[hadoopgraph[hbaseinputformat->gryooutputformat], sparkgraphcomputer]
-gremlin> // 3. Run some OLAP traversals
-gremlin> g.V().count()
-......
-==>808
-gremlin> g.E().count()
-......
-==> 8046
-```
-=======
 === "read-cql-standalone-cluster.properties"
     ```bash
     bin/gremlin.sh
@@ -340,33 +206,6 @@
     ==> 8046
     ```
 
-=== "read-cassandra-standalone-cluster.properties"
-    ```bash
-    bin/gremlin.sh
-
-            \,,,/
-            (o o)
-    -----oOOo-(3)-oOOo-----
-    plugin activated: janusgraph.imports
-    gremlin> :plugin use tinkerpop.hadoop
-    ==>tinkerpop.hadoop activated
-    gremlin> :plugin use tinkerpop.spark
-    ==>tinkerpop.spark activated
-    gremlin> // 1. Open a the graph for OLAP processing reading in from Cassandra 2
-    gremlin> graph = GraphFactory.open('conf/hadoop-graph/read-cassandra-standalone-cluster.properties')
-    ==>hadoopgraph[cassandrainputformat->gryooutputformat]
-    gremlin> // 2. Configure the traversal to run with Spark
-    gremlin> g = graph.traversal().withComputer(SparkGraphComputer)
-    ==>graphtraversalsource[hadoopgraph[cassandrainputformat->gryooutputformat], sparkgraphcomputer]
-    gremlin> // 3. Run some OLAP traversals
-    gremlin> g.V().count()
-    ......
-    ==>808
-    gremlin> g.E().count()
-    ......
-    ==> 8046
-    ```
-
 === "read-hbase-standalone-cluster.properties"
     ```bash
     bin/gremlin.sh
@@ -393,7 +232,6 @@
     ......
     ==> 8046
     ```
->>>>>>> 568bf9cc
 
 ## Other Vertex Programs
 
