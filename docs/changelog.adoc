[[changelog]]
[appendix]
== Release Notes

<<<<<<< HEAD
=== Version 0.3.2 (Release Date: December ??, 2018)

[source, xml]
<dependency>
   <groupId>org.janusgraph</groupId>
   <artifactId>janusgraph-core</artifactId>
   <version>0.3.2</version>
</dependency>

*Tested Compatibility:*

* Apache Cassandra 2.1.20, 2.2.10, 3.0.14, 3.11.0
* Apache HBase 1.2.6, 1.3.1, 1.4.4
* Google Bigtable 1.0.0, 1.1.2, 1.2.0, 1.3.0, 1.4.0
* Oracle BerkeleyJE 7.4.5
* Elasticsearch 1.7.6, 2.4.6, 5.6.5, 6.0.1
* Apache Lucene 7.0.0
* Apache Solr 5.5.4, 6.6.1, 7.0.0
* Apache TinkerPop 3.3.3
* Java 1.8

For more information on features and bug fixes in 0.3.2, see the GitHub milestone:

* https://github.com/JanusGraph/janusgraph/milestone/10?closed=1

=== Version 0.3.1 (Release Date: October 2, 2018)

[source, xml]
<dependency>
   <groupId>org.janusgraph</groupId>
   <artifactId>janusgraph-core</artifactId>
   <version>0.3.1</version>
</dependency>

*Tested Compatibility:*

* Apache Cassandra 2.1.20, 2.2.10, 3.0.14, 3.11.0
* Apache HBase 1.2.6, 1.3.1, 1.4.4
* Google Bigtable 1.0.0, 1.1.2, 1.2.0, 1.3.0, 1.4.0
* Oracle BerkeleyJE 7.4.5
* Elasticsearch 1.7.6, 2.4.6, 5.6.5, 6.0.1
* Apache Lucene 7.0.0
* Apache Solr 5.5.4, 6.6.1, 7.0.0
* Apache TinkerPop 3.3.3
* Java 1.8

For more information on features and bug fixes in 0.3.1, see the GitHub milestone:

* https://github.com/JanusGraph/janusgraph/milestone/7?closed=1

=== Version 0.3.0 (Release Date: July 31, 2018)

[source, xml]
<dependency>
   <groupId>org.janusgraph</groupId>
   <artifactId>janusgraph-core</artifactId>
   <version>0.3.0</version>
</dependency>

*Tested Compatibility:*

* Apache Cassandra 2.1.20, 2.2.10, 3.0.14, 3.11.0
* Apache HBase 1.2.6, 1.3.1, 1.4.4
* Google Bigtable 1.0.0, 1.1.2, 1.2.0, 1.3.0, 1.4.0
* Oracle BerkeleyJE 7.4.5
* Elasticsearch 1.7.6, 2.4.6, 5.6.5, 6.0.1
* Apache Lucene 7.0.0
* Apache Solr 5.5.4, 6.6.1, 7.0.0
* Apache TinkerPop 3.3.3
* Java 1.8

For more information on features and bug fixes in 0.3.0, see the GitHub milestone:

* https://github.com/JanusGraph/janusgraph/milestone/4?closed=1

=== Version 0.2.3 (Release Date: December ??, 2018)
=======
=== Version 0.2.3 (Release Date: May 21, 2019)
>>>>>>> a8394a83

[source, xml]
<dependency>
   <groupId>org.janusgraph</groupId>
   <artifactId>janusgraph-core</artifactId>
   <version>0.2.3</version>
</dependency>

*Tested Compatibility:*

* Apache Cassandra 2.1.20, 2.2.10, 3.0.14, 3.11.0
* Apache HBase 0.98.24-hadoop2, 1.2.6, 1.3.1
* Google Bigtable 1.0.0
* Oracle BerkeleyJE 7.3.7
* Elasticsearch 1.7.6, 2.4.6, 5.6.5, 6.0.1
* Apache Lucene 7.0.0
* Apache Solr 5.5.4, 6.6.1, 7.0.0
* Apache TinkerPop 3.2.9
* Java 1.8

For more information on features and bug fixes in 0.2.3, see the GitHub milestone:

* https://github.com/JanusGraph/janusgraph/milestone/9?closed=1

=== Version 0.2.2 (Release Date: October 9, 2018)

[source, xml]
<dependency>
   <groupId>org.janusgraph</groupId>
   <artifactId>janusgraph-core</artifactId>
   <version>0.2.2</version>
</dependency>

*Tested Compatibility:*

* Apache Cassandra 2.1.20, 2.2.10, 3.0.14, 3.11.0
* Apache HBase 0.98.24-hadoop2, 1.2.6, 1.3.1
* Google Bigtable 1.0.0
* Oracle BerkeleyJE 7.3.7
* Elasticsearch 1.7.6, 2.4.6, 5.6.5, 6.0.1
* Apache Lucene 7.0.0
* Apache Solr 5.5.4, 6.6.1, 7.0.0
* Apache TinkerPop 3.2.9
* Java 1.8

For more information on features and bug fixes in 0.2.2, see the GitHub milestone:

* https://github.com/JanusGraph/janusgraph/milestone/6?closed=1

=== Version 0.2.1 (Release Date: July 9, 2018)

[source, xml]
<dependency>
   <groupId>org.janusgraph</groupId>
   <artifactId>janusgraph-core</artifactId>
   <version>0.2.1</version>
</dependency>

*Tested Compatibility:*

* Apache Cassandra 2.1.20, 2.2.10, 3.0.14, 3.11.0
* Apache HBase 0.98.24-hadoop2, 1.2.6, 1.3.1
* Google Bigtable 1.0.0
* Oracle BerkeleyJE 7.3.7
* Elasticsearch 1.7.6, 2.4.6, 5.6.5, 6.0.1
* Apache Lucene 7.0.0
* Apache Solr 5.5.4, 6.6.1, 7.0.0
* Apache TinkerPop 3.2.9
* Java 1.8

For more information on features and bug fixes in 0.2.1, see the GitHub milestone:

* https://github.com/JanusGraph/janusgraph/milestone/5?closed=1

=== Version 0.2.0 (Release Date: October 11, 2017)

[source, xml]
<dependency>
   <groupId>org.janusgraph</groupId>
   <artifactId>janusgraph-core</artifactId>
   <version>0.2.0</version>
</dependency>

*Tested Compatibility:*

* Apache Cassandra 2.1.18, 2.2.10, 3.0.14, 3.11.0
* Apache HBase 0.98.24-hadoop2, 1.2.6, 1.3.1
* Google Bigtable 1.0.0-pre3
* Oracle BerkeleyJE 7.3.7
* Elasticsearch 1.7.6, 2.4.6, 5.6.2, 6.0.0-rc1
* Apache Lucene 7.0.0
* Apache Solr 5.5.4, 6.6.1, 7.0.0
* Apache TinkerPop 3.2.6
* Java 1.8

For more information on features and bug fixes in 0.2.0, see the GitHub milestone:

* https://github.com/JanusGraph/janusgraph/milestone/2?closed=1

=== Version 0.1.1 (Release Date: May 11, 2017)

[source, xml]
<dependency>
   <groupId>org.janusgraph</groupId>
   <artifactId>janusgraph-core</artifactId>
   <version>0.1.1</version>
</dependency>

*Tested Compatibility:*

* Apache Cassandra 2.1.9
* Apache HBase 0.98.8-hadoop2, 1.0.3, 1.1.8, 1.2.4
* Google Bigtable 0.9.5.1
* Oracle BerkeleyJE 7.3.7
* Elasticsearch 1.5.1
* Apache Lucene 4.10.4
* Apache Solr 5.2.1
* Apache TinkerPop 3.2.3
* Java 1.8

For more information on features and bug fixes in 0.1.1, see the GitHub milestone:

* https://github.com/JanusGraph/janusgraph/milestone/3?closed=1

=== Version 0.1.0 (Release Date: April 11, 2017) 

[source, xml]
<dependency>
   <groupId>org.janusgraph</groupId>
   <artifactId>janusgraph-core</artifactId>
   <version>0.1.0</version>
</dependency>

*Tested Compatibility:*

* Apache Cassandra 2.1.9
* Apache HBase 0.98.8-hadoop2, 1.0.3, 1.1.8, 1.2.4
* Google Bigtable 0.9.5.1
* Oracle BerkeleyJE 7.3.7
* Elasticsearch 1.5.1
* Apache Lucene 4.10.4
* Apache Solr 5.2.1
* Apache TinkerPop 3.2.3
* Java 1.8

*Features added since version Titan 1.0.0:*

* TinkerPop 3.2.3 compatibility
** Includes update to Spark 1.6.1
* Query optimizations: JanusGraphStep folds in HasId and HasContainers can be folded in even mid-traversal
* Support Google Cloud Bigtable as a backend over the HBase interface
* Compatibility with newer versions of backend and index stores
** HBase 1.2
** BerkeleyJE 7.3.7
* Includes a number of bug fixes and optimizations

For more information on features and bug fixes in 0.1.0, see the GitHub milestone:

* https://github.com/JanusGraph/janusgraph/milestone/1?closed=1<|MERGE_RESOLUTION|>--- conflicted
+++ resolved
@@ -2,7 +2,6 @@
 [appendix]
 == Release Notes
 
-<<<<<<< HEAD
 === Version 0.3.2 (Release Date: December ??, 2018)
 
 [source, xml]
@@ -78,10 +77,7 @@
 
 * https://github.com/JanusGraph/janusgraph/milestone/4?closed=1
 
-=== Version 0.2.3 (Release Date: December ??, 2018)
-=======
 === Version 0.2.3 (Release Date: May 21, 2019)
->>>>>>> a8394a83
 
 [source, xml]
 <dependency>
