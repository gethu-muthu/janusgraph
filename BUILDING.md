--- conflicted
+++ resolved
@@ -31,21 +31,6 @@
 ```
 
 To build the distribution archive:
-<<<<<<< HEAD
-
-```
-mvn clean install -Pjanusgraph-release -Dgpg.skip=true -DskipTests=true
-```
-This command generates the distribution archive in `janusgraph-dist/janusgraph-dist-hadoop-2/target/janusgraph-$VERSION-hadoop2.zip`.
-For more details information, please see [here](janusgraph-dist/README.md#building-zip-archives)
-
-## Building Docker Image for JanusGraph Gremlin Server
-
-In order to build Docker image for JanusGraph Gremlin Server, a
-distribution archive is needed. Refer to `To build the distribution archive`
-section to build the distribution archive first. Then use the following command
-to build and run Docker images with JanusGraph and Gremlin Server, configured
-=======
 
 ```
 mvn clean install -Pjanusgraph-release -Dgpg.skip=true -DskipTests=true
@@ -67,7 +52,6 @@
 
 Once the distribution is in place use the following command
 to build and run Docker images with JanusGraph Server, configured
->>>>>>> 7cde7f83
 to run the BerkeleyJE backend and Elasticsearch (requires [Docker Compose](https://docs.docker.com/compose/)):
 
 ```bash
