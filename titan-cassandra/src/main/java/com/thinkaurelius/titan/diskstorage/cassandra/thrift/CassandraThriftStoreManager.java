--- conflicted
+++ resolved
@@ -389,14 +389,6 @@
         createColumnFamily.setName(cfName);
         createColumnFamily.setKeyspace(ksName);
         createColumnFamily.setComparator_type(comparator);
-<<<<<<< HEAD
-        createColumnFamily.setCompression_options(
-                new ImmutableMap.Builder<String, String>()
-                        .put("sstable_compression", "SnappyCompressor")
-                        .put("chunk_length_kb", "64")
-                        .build()
-        );
-=======
 
         ImmutableMap.Builder<String, String> compressionOptions = new ImmutableMap.Builder<String, String>();
 
@@ -406,7 +398,6 @@
         }
 
         createColumnFamily.setCompression_options(compressionOptions.build());
->>>>>>> 93b011f8
 
         // Hard-coded caching settings
         if (cfName.startsWith(Backend.EDGESTORE_NAME)) {
