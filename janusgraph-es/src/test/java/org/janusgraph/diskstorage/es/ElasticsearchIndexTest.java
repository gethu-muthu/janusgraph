--- conflicted
+++ resolved
@@ -84,21 +84,11 @@
         httpClient = HttpClients.createDefault();
         objectMapper = new ObjectMapper();
         host = new HttpHost(InetAddress.getByName(esr.getHostname()), esr.getPort());
-<<<<<<< HEAD
         IOUtils.closeQuietly(httpClient.execute(host, new HttpDelete("_ingest/pipeline/pipeline_1")));
         final HttpPut newPipeline = new HttpPut("_ingest/pipeline/pipeline_1");
         newPipeline.setHeader("Content-Type", "application/json");
-        newPipeline.setEntity(new StringEntity("{\"description\":\"Test pipeline\",\"processors\":[{\"set\":{\"field\":\"" +STRING+ "\",\"value\":\"hello\"}}]}", Charset.forName("UTF-8")));
+        newPipeline.setEntity(new StringEntity("{\"description\":\"Test pipeline\",\"processors\":[{\"set\":{\"field\":\"" +STRING+ "\",\"value\":\"hello\"}}]}", StandardCharsets.UTF_8));
         IOUtils.closeQuietly(httpClient.execute(host, newPipeline));
-=======
-        if (JanusGraphElasticsearchContainer.getEsMajorVersion().value > 2) {
-            IOUtils.closeQuietly(httpClient.execute(host, new HttpDelete("_ingest/pipeline/pipeline_1")));
-            final HttpPut newPipeline = new HttpPut("_ingest/pipeline/pipeline_1");
-            newPipeline.setHeader("Content-Type", "application/json");
-            newPipeline.setEntity(new StringEntity("{\"description\":\"Test pipeline\",\"processors\":[{\"set\":{\"field\":\"" +STRING+ "\",\"value\":\"hello\"}}]}", StandardCharsets.UTF_8));
-            IOUtils.closeQuietly(httpClient.execute(host, newPipeline));
-        }
->>>>>>> 14a9c734
     }
 
     @AfterAll
@@ -130,13 +120,7 @@
     public Configuration getESTestConfig() {
         final String index = "es";
         final CommonsConfiguration cc = new CommonsConfiguration(new BaseConfiguration());
-<<<<<<< HEAD
         cc.set("index." + index + ".elasticsearch.ingest-pipeline.ingestvertex", "pipeline_1");
-=======
-        if (JanusGraphElasticsearchContainer.getEsMajorVersion().value > 2) {
-            cc.set("index." + index + ".elasticsearch.ingest-pipeline.ingestvertex", "pipeline_1");
-        }
->>>>>>> 14a9c734
         return esr.setConfiguration(new ModifiableConfiguration(GraphDatabaseConfiguration.ROOT_NS,cc, BasicConfiguration.Restriction.NONE), index)
             .set(GraphDatabaseConfiguration.INDEX_MAX_RESULT_SET_SIZE, 3, index)
             .restrictTo(index);
@@ -263,7 +247,6 @@
      */
     @Test
     public void testIngestPipeline() throws Exception {
-<<<<<<< HEAD
         initialize("ingestvertex");
         final Multimap<String, Object> docs = HashMultimap.create();
         docs.put(TEXT, "bob");
@@ -271,17 +254,6 @@
         clopen();
         assertEquals(1, tx.queryStream(new IndexQuery("ingestvertex", PredicateCondition.of(TEXT, Text.CONTAINS, "bob"))).count());
         assertEquals(1, tx.queryStream(new IndexQuery("ingestvertex", PredicateCondition.of(STRING, Cmp.EQUAL, "hello"))).count());
-=======
-        if (JanusGraphElasticsearchContainer.getEsMajorVersion().value > 2) {
-            initialize("ingestvertex");
-            final Multimap<String, Object> docs = HashMultimap.create();
-            docs.put(TEXT, "bob");
-            add("ingestvertex", "pipeline", docs, true);
-            clopen();
-            assertEquals(1, tx.queryStream(new IndexQuery("ingestvertex", PredicateCondition.of(TEXT, Text.CONTAINS, "bob"))).count());
-            assertEquals(1, tx.queryStream(new IndexQuery("ingestvertex", PredicateCondition.of(STRING, Cmp.EQUAL, "hello"))).count());
-        }
->>>>>>> 14a9c734
     }
 
     @Test
