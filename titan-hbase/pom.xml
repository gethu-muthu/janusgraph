<project xmlns="http://maven.apache.org/POM/4.0.0" xmlns:xsi="http://www.w3.org/2001/XMLSchema-instance" xsi:schemaLocation="http://maven.apache.org/POM/4.0.0 http://maven.apache.org/xsd/maven-4.0.0.xsd">
    <modelVersion>4.0.0</modelVersion>
    <parent>
        <groupId>com.thinkaurelius.titan</groupId>
        <artifactId>titan</artifactId>
        <version>0.5.0-SNAPSHOT</version>
        <relativePath>../pom.xml</relativePath>
    </parent>
    <artifactId>titan-hbase</artifactId>
    <packaging>pom</packaging>
    <name>Titan-HBase: Distributed Graph Database</name>
    <url>http://thinkaurelius.github.com/titan/</url>
    
    <modules>
        <module>titan-hbase-094</module>
        <module>titan-hbase-096</module>
    </modules>
    
    <properties>
        <titan.hbase.mvn.opts>-Dhadoop.version=${hadoop.version} -Dhadoop.profile=${hadoop.profile}</titan.hbase.mvn.opts>
        <default.test.jvm.opts>-Xms256m -Xmx1280m -XX:+HeapDumpOnOutOfMemoryError -ea ${test.extra.jvm.opts}</default.test.jvm.opts>
        <mem.jvm.opts>-Xms256m -Xmx768m -ea -XX:+HeapDumpOnOutOfMemoryError ${test.extra.jvm.opts}</mem.jvm.opts>
    </properties>
    
    <dependencies>
        <dependency>
            <groupId>com.thinkaurelius.titan</groupId>
            <artifactId>titan-core</artifactId>
            <version>${project.version}</version>
        </dependency>
        <dependency>
            <groupId>com.thinkaurelius.titan</groupId>
            <artifactId>titan-test</artifactId>
            <version>${project.version}</version>
            <scope>test</scope>
        </dependency>
        <dependency>
            <groupId>com.thinkaurelius.titan</groupId>
            <artifactId>titan-es</artifactId>
            <version>${project.version}</version>
            <scope>test</scope>
        </dependency>
        <!-- Logging.

             Based on these two HBase links, it seems that HBase has
             hard dependencies on log4j and slf4j-log4j12 (in addition
             to commons-logging):

             http://hbase.apache.org/book/config.files.html#client_dependencies
             https://issues.apache.org/jira/browse/HBASE-2608

             Our parent pom declares optional runtime-scoped dependencies
             on slf4j-log4j12 and log4j.  But according to the links above,
             these are required compile-scoped dependencies for HBase.
             We override the parent's dependency declarations below.

             These declarations could go away if HBase ever fully migrates
             to slf4j and removes its hard dependency on log4j.
        -->
        <dependency>
            <groupId>org.slf4j</groupId>
            <artifactId>slf4j-log4j12</artifactId>
            <optional>false</optional>
            <scope>compile</scope>
        </dependency>
        <dependency>
            <groupId>log4j</groupId>
            <artifactId>log4j</artifactId>
            <optional>false</optional>
            <scope>compile</scope>
        </dependency>
    </dependencies>
    
    <build>
        <pluginManagement>
            <plugins>
                <plugin>
                    <artifactId>maven-resources-plugin</artifactId>
                    <executions>
                        <execution>
                            <id>filter-hbase-conf</id>
                            <phase>process-test-resources</phase>
                            <goals>
                                <goal>copy-resources</goal>
                            </goals>
                            <configuration>
                                <outputDirectory>${project.basedir}/conf</outputDirectory>
                                <delimiters>
                                    <delimiter>$MAVEN{*}</delimiter>
                                </delimiters>
                                <resources>
                                    <resource>
                                        <directory>${project.basedir}/../src/test/conf/</directory>
                                        <filtering>true</filtering>
                                    </resource>
                                </resources>
                            </configuration>
                        </execution>
                    </executions>
                </plugin>
                <plugin>
                    <!-- Using assembly instead of resources because resources breaks filemodes and 
                         permissions: http://jira.codehaus.org/browse/MRESOURCES-132 -->
                    <artifactId>maven-assembly-plugin</artifactId>
                    <executions>
                        <execution>
                            <id>copy-hbase-bin</id>
                            <phase>process-test-resources</phase>
                            <goals>
                                <goal>single</goal>
                            </goals>
                            <configuration>
                                <appendAssemblyId>false</appendAssemblyId>
                                <finalName>/</finalName>
                                <attach>false</attach>
                                <outputDirectory>${project.basedir}/bin</outputDirectory>
                                <descriptors>
                                    <descriptor>${project.basedir}/../src/test/binassembly.xml</descriptor>
                                </descriptors>
                            </configuration>
                        </execution>
                    </executions>
                </plugin>
                
                <plugin>
                    <groupId>org.codehaus.mojo</groupId>
                    <artifactId>build-helper-maven-plugin</artifactId>
                    <executions>
                        <execution>
                            <id>include-common-hbase-sources</id>
                            <phase>process-sources</phase>
                            <goals>
                                <goal>add-source</goal>
                            </goals>
                            <configuration>
                                <sources>
                                    <source>../src/main/java</source>
                                </sources>
                            </configuration>
                        </execution>
                    </executions>
                </plugin>
                
                <plugin>
                    <artifactId>maven-clean-plugin</artifactId>
                    <executions>
                        <execution>
                            <id>clean-hbase-files</id>
                            <phase>clean</phase>
                            <goals>
                                <goal>clean</goal>
                            </goals>
                            <configuration>
                                <excludeDefaultDirectories>true</excludeDefaultDirectories>
                                <filesets>
                                    <fileset>
                                        <directory>bin/</directory>
                                    </fileset>
                                    <fileset>
                                        <directory>conf/</directory>
                                    </fileset>
                                </filesets>
                            </configuration>
                        </execution>
                    </executions>
                </plugin>
            </plugins>
        </pluginManagement>
    </build>
<<<<<<< HEAD
=======
    
    <profiles>
        <profile>
            <id>hadoop2</id>
            
            <activation>
                <!-- 
                We use the same activation criterion as HBase so that
                there's one less command-line option to remember.
                -->
                <property>
                    <name>hadoop.profile</name>
                    <value>2.0</value>
                </property>
            </activation>
            
            <properties>
                <hadoop.version>2.2.0</hadoop.version>
                <hadoop.artifact>hadoop-common</hadoop.artifact>
                <titan.hbase.mvn.opts>-Dhadoop.version=${hadoop.version} -Dhadoop.profile=2.0</titan.hbase.mvn.opts>
            </properties>
            
            <dependencies>
                <dependency>
                    <groupId>org.apache.hadoop</groupId>
                    <artifactId>hadoop-annotations</artifactId>
                    <version>${hadoop.version}</version>
                </dependency>
                <dependency>
                    <groupId>org.apache.hadoop</groupId>
                    <artifactId>hadoop-hdfs</artifactId>
                    <version>${hadoop.version}</version>
                </dependency>
                <dependency>
                    <groupId>org.apache.hadoop</groupId>
                    <artifactId>hadoop-client</artifactId>
                    <version>${hadoop.version}</version>
                </dependency>
            </dependencies>
        </profile>
	<profile>
	    <id>mapr-m7</id>
	    <properties>
	        <hbase.version>0.94.12-mapr-1310</hbase.version>
	        <hadoop.version>1.0.3-mapr-3.0.2</hadoop.version>
	        <mapr.zookeeper.version>3.3.6</mapr.zookeeper.version>
	    </properties>
	    <repositories>
	        <repository>
	            <id>mapr-releases</id>
	            <url>http://repository.mapr.com/maven/</url>
	            <snapshots>
		        <enabled>false</enabled>
	            </snapshots>
	            <releases>
		        <enabled>true</enabled>
	            </releases>
	        </repository>
	    </repositories>
            <dependencies>
	        <dependency>
	            <groupId>com.mapr.fs</groupId>
	            <artifactId>mapr-hbase</artifactId>
	            <version>${hadoop.version}</version>
	        </dependency>
            </dependencies>
	    <dependencyManagement>
                <dependencies>
	            <dependency>
	                <groupId>org.apache.zookeeper</groupId>
	                <artifactId>zookeeper</artifactId>
	                <version>${mapr.zookeeper.version}</version>
	            </dependency>
	            <dependency>
	                <groupId>commons-configuration</groupId>
	                <artifactId>commons-configuration</artifactId>
	                <version>1.8</version>
	            </dependency>
	            <dependency>
	                <groupId>org.mortbay.jetty</groupId>
	                <artifactId>jetty-util</artifactId>
	                <version>6.1.26</version>
	            </dependency>
	        </dependencies>
            </dependencyManagement>
        </profile>
    </profiles>
>>>>>>> dbc446e0
</project><|MERGE_RESOLUTION|>--- conflicted
+++ resolved
@@ -17,7 +17,8 @@
     </modules>
     
     <properties>
-        <titan.hbase.mvn.opts>-Dhadoop.version=${hadoop.version} -Dhadoop.profile=${hadoop.profile}</titan.hbase.mvn.opts>
+        <titan.hbase.mvn.opts>-Dhadoop.version=${hadoop.version} -Dhadoop.profile=${hadoop.profile} ${titan.hbase.mvn.opts.extra}</titan.hbase.mvn.opts>
+        <titan.hbase.mvn.opts.extra />
         <default.test.jvm.opts>-Xms256m -Xmx1280m -XX:+HeapDumpOnOutOfMemoryError -ea ${test.extra.jvm.opts}</default.test.jvm.opts>
         <mem.jvm.opts>-Xms256m -Xmx768m -ea -XX:+HeapDumpOnOutOfMemoryError ${test.extra.jvm.opts}</mem.jvm.opts>
     </properties>
@@ -167,94 +168,4 @@
             </plugins>
         </pluginManagement>
     </build>
-<<<<<<< HEAD
-=======
-    
-    <profiles>
-        <profile>
-            <id>hadoop2</id>
-            
-            <activation>
-                <!-- 
-                We use the same activation criterion as HBase so that
-                there's one less command-line option to remember.
-                -->
-                <property>
-                    <name>hadoop.profile</name>
-                    <value>2.0</value>
-                </property>
-            </activation>
-            
-            <properties>
-                <hadoop.version>2.2.0</hadoop.version>
-                <hadoop.artifact>hadoop-common</hadoop.artifact>
-                <titan.hbase.mvn.opts>-Dhadoop.version=${hadoop.version} -Dhadoop.profile=2.0</titan.hbase.mvn.opts>
-            </properties>
-            
-            <dependencies>
-                <dependency>
-                    <groupId>org.apache.hadoop</groupId>
-                    <artifactId>hadoop-annotations</artifactId>
-                    <version>${hadoop.version}</version>
-                </dependency>
-                <dependency>
-                    <groupId>org.apache.hadoop</groupId>
-                    <artifactId>hadoop-hdfs</artifactId>
-                    <version>${hadoop.version}</version>
-                </dependency>
-                <dependency>
-                    <groupId>org.apache.hadoop</groupId>
-                    <artifactId>hadoop-client</artifactId>
-                    <version>${hadoop.version}</version>
-                </dependency>
-            </dependencies>
-        </profile>
-	<profile>
-	    <id>mapr-m7</id>
-	    <properties>
-	        <hbase.version>0.94.12-mapr-1310</hbase.version>
-	        <hadoop.version>1.0.3-mapr-3.0.2</hadoop.version>
-	        <mapr.zookeeper.version>3.3.6</mapr.zookeeper.version>
-	    </properties>
-	    <repositories>
-	        <repository>
-	            <id>mapr-releases</id>
-	            <url>http://repository.mapr.com/maven/</url>
-	            <snapshots>
-		        <enabled>false</enabled>
-	            </snapshots>
-	            <releases>
-		        <enabled>true</enabled>
-	            </releases>
-	        </repository>
-	    </repositories>
-            <dependencies>
-	        <dependency>
-	            <groupId>com.mapr.fs</groupId>
-	            <artifactId>mapr-hbase</artifactId>
-	            <version>${hadoop.version}</version>
-	        </dependency>
-            </dependencies>
-	    <dependencyManagement>
-                <dependencies>
-	            <dependency>
-	                <groupId>org.apache.zookeeper</groupId>
-	                <artifactId>zookeeper</artifactId>
-	                <version>${mapr.zookeeper.version}</version>
-	            </dependency>
-	            <dependency>
-	                <groupId>commons-configuration</groupId>
-	                <artifactId>commons-configuration</artifactId>
-	                <version>1.8</version>
-	            </dependency>
-	            <dependency>
-	                <groupId>org.mortbay.jetty</groupId>
-	                <artifactId>jetty-util</artifactId>
-	                <version>6.1.26</version>
-	            </dependency>
-	        </dependencies>
-            </dependencyManagement>
-        </profile>
-    </profiles>
->>>>>>> dbc446e0
 </project>