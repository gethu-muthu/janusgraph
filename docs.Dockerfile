--- conflicted
+++ resolved
@@ -21,9 +21,5 @@
 WORKDIR /mkdocs
 VOLUME /mkdocs
 
-<<<<<<< HEAD
-RUN apk --no-cache --no-progress add py3-regex py3-pip \
-=======
 RUN apk --no-cache --no-progress add py3-regex py3-pip py3-wheel \
->>>>>>> 91c591db
   && pip3 install --user -r requirements.txt