--- conflicted
+++ resolved
@@ -406,17 +406,12 @@
         final Timer delTimer = times.getTimer().start();
         StoreTransaction newTx = null;
         try {
-<<<<<<< HEAD
-            final StoreTransaction newTx = overrideTimestamp(txh, delTimer.getStartTime());
+            newTx = overrideTimestamp(txh, delTimer.getStartTime());
+
             store.mutate(key, Collections.emptyList(), Collections.singletonList(col), newTx);
-=======
-            newTx = overrideTimestamp(txh, delTimer.getStartTime());
-
-            store.mutate(key, ImmutableList.of(), Collections.singletonList(col), newTx);
 
             newTx.commit();
             newTx = null;
->>>>>>> 6a483bf8
         } catch (BackendException e) {
             t = e;
         } finally {
@@ -553,16 +548,11 @@
         for (int i = 0; i < lockRetryCount; i++) {
             StoreTransaction newTx = null;
             try {
-<<<<<<< HEAD
-                StoreTransaction newTx = overrideTimestamp(tx, times.getTime());
+                newTx = overrideTimestamp(tx, times.getTime());
                 store.mutate(serializer.toLockKey(kc.getKey(), kc.getColumn()), Collections.emptyList(), deletions, newTx);
-=======
-                newTx = overrideTimestamp(tx, times.getTime());
-                store.mutate(serializer.toLockKey(kc.getKey(), kc.getColumn()), ImmutableList.of(), deletions, newTx);
 
                 newTx.commit();
                 newTx = null;
->>>>>>> 6a483bf8
                 return;
             } catch (TemporaryBackendException e) {
                 log.warn("Temporary storage exception while deleting lock", e);
