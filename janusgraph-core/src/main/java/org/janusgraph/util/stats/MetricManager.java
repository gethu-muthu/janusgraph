// Copyright 2017 JanusGraph Authors
//
// Licensed under the Apache License, Version 2.0 (the "License");
// you may not use this file except in compliance with the License.
// You may obtain a copy of the License at
//
//      http://www.apache.org/licenses/LICENSE-2.0
//
// Unless required by applicable law or agreed to in writing, software
// distributed under the License is distributed on an "AS IS" BASIS,
// WITHOUT WARRANTIES OR CONDITIONS OF ANY KIND, either express or implied.
// See the License for the specific language governing permissions and
// limitations under the License.

package org.janusgraph.util.stats;

import com.codahale.metrics.*;
import com.codahale.metrics.ganglia.GangliaReporter;
import com.codahale.metrics.graphite.Graphite;
import com.codahale.metrics.graphite.GraphiteReporter;
import com.google.common.base.Preconditions;
import info.ganglia.gmetric4j.gmetric.GMetric;
import info.ganglia.gmetric4j.gmetric.GMetric.UDPAddressingMode;
import org.slf4j.Logger;
import org.slf4j.LoggerFactory;

import javax.management.MBeanServer;
import javax.management.MBeanServerFactory;
import java.io.File;
import java.io.IOException;
import java.net.InetSocketAddress;
import java.time.Duration;
import java.util.List;
import java.util.UUID;
import java.util.concurrent.TimeUnit;


/**
 * Singleton that contains and configures JanusGraph's {@code MetricRegistry}.
 */
public enum MetricManager {
    INSTANCE;

    private static final Logger log =
            LoggerFactory.getLogger(MetricManager.class);



    private final MetricRegistry registry     = new MetricRegistry();
    private ConsoleReporter consoleReporter   = null;
    private CsvReporter csvReporter           = null;
    private JmxReporter jmxReporter           = null;
    private Slf4jReporter slf4jReporter       = null;
    private GangliaReporter gangliaReporter   = null;
    private GraphiteReporter graphiteReporter = null;

    /**
     * Return the JanusGraph Metrics registry.
     *
     * @return the single {@code MetricRegistry} used for all of JanusGraph's Metrics
     *         monitoring
     */
    public MetricRegistry getRegistry() {
        return registry;
    }

    /**
     * Create a {@link ConsoleReporter} attached to the JanusGraph Metrics registry.
     *
     * @param reportInterval
     *            time to wait between dumping metrics to the console
     */
    public synchronized void addConsoleReporter(Duration reportInterval) {
        if (null != consoleReporter) {
            log.debug("Metrics ConsoleReporter already active; not creating another");
            return;
        }

        consoleReporter = ConsoleReporter.forRegistry(getRegistry()).build();
        consoleReporter.start(reportInterval.toMillis(), TimeUnit.MILLISECONDS);
    }

    /**
     * Stop a {@link ConsoleReporter} previously created by a call to
     * {@link #addConsoleReporter(Duration)} and release it for GC. Idempotent
     * between calls to the associated add method. Does nothing before the first
     * call to the associated add method.
     */
    public synchronized void removeConsoleReporter() {
        if (null != consoleReporter)
            consoleReporter.stop();

        consoleReporter = null;
    }

    /**
     * Create a {@link CsvReporter} attached to the JanusGraph Metrics registry.
     * <p>
     * The {@code output} argument must be non-null but need not exist. If it
     * doesn't already exist, this method attempts to create it by calling
     * {@link File#mkdirs()}.
     *
     * @param reportInterval
     *            time to wait between dumping metrics to CSV files in
     *            the configured directory
     * @param output
     *            the path to a directory into which Metrics will periodically
     *            write CSV data
     */
    public synchronized void addCsvReporter(Duration reportInterval,
            String output) {

        File outputDir = new File(output);

        if (null != csvReporter) {
            log.debug("Metrics CsvReporter already active; not creating another");
            return;
        }

        if (!outputDir.exists()) {
            if (!outputDir.mkdirs()) {
                log.warn("Failed to create CSV metrics dir {}", outputDir);
            }
        }

        csvReporter = CsvReporter.forRegistry(getRegistry()).build(outputDir);
        csvReporter.start(reportInterval.toMillis(), TimeUnit.MILLISECONDS);
    }

    /**
     * Stop a {@link CsvReporter} previously created by a call to
     * {@link #addCsvReporter(Duration, String)} and release it for GC. Idempotent
     * between calls to the associated add method. Does nothing before the first
     * call to the associated add method.
     */
    public synchronized void removeCsvReporter() {
        if (null != csvReporter)
            csvReporter.stop();

        csvReporter = null;
    }

    /**
     * Create a {@link JmxReporter} attached to the JanusGraph Metrics registry.
     * <p>
     * If {@code domain} or {@code agentId} is null, then Metrics's uses its own
     * internal default value(s).
     * <p>
     * If {@code agentId} is non-null, then
<<<<<<< HEAD
     * {@link MBeanServerFactory#findMBeanServer(String)} must return exactly
     * one {@code MBeanServer}. The reporter will register with that server. If
     * the {@code MBeanServerFactory#findMBeanServer(String)} call returns no or
     * multiple servers, then this method logs an error and falls back on the
     * Metrics default for {@code agentId}.
=======
     * {@link MBeanServerFactory#findMBeanServer(String agentId)} must return exactly
     * one {@code MBeanServer}. The reporter will register with that server. If
     * the {@code findMBeanServer(String agentId)} call returns no or multiple servers,
     * then this method logs an error and falls back on the Metrics default for
     * {@code agentId}.
>>>>>>> 037f8af5
     *
     * @param domain
     *            the JMX domain in which to continuously expose metrics
     * @param agentId
     *            the JMX agent ID
     */
    public synchronized void addJmxReporter(String domain, String agentId) {
        if (null != jmxReporter) {
            log.debug("Metrics JmxReporter already active; not creating another");
            return;
        }

        JmxReporter.Builder b = JmxReporter.forRegistry(getRegistry());

        if (null != domain) {
            b.inDomain(domain);
        }

        if (null != agentId) {
            List<MBeanServer> servers = MBeanServerFactory.findMBeanServer(agentId);
            if (null != servers && 1 == servers.size()) {
                b.registerWith(servers.get(0));
            } else {
                log.error("Metrics Slf4jReporter agentId {} does not resolve to a single MBeanServer", agentId);
            }
        }

        jmxReporter = b.build();
        jmxReporter.start();
    }

    /**
     * Stop a {@link JmxReporter} previously created by a call to
     * {@link #addJmxReporter(String, String)} and release it for GC. Idempotent
     * between calls to the associated add method. Does nothing before the first
     * call to the associated add method.
     */
    public synchronized void removeJmxReporter() {
        if (null != jmxReporter)
            jmxReporter.stop();

        jmxReporter = null;
    }

    /**
     * Create a {@link Slf4jReporter} attached to the JanusGraph Metrics registry.
     * <p>
     * If {@code loggerName} is null, or if it is non-null but
<<<<<<< HEAD
     * {@link LoggerFactory#getLogger(String)} returns null, then Metrics's
=======
     * {@link LoggerFactory#getLogger(Class loggerName)} returns null, then Metrics's
>>>>>>> 037f8af5
     * default Slf4j logger name is used instead.
     *
     * @param reportInterval
     *            time to wait between writing metrics to the Slf4j
     *            logger
     * @param loggerName
     *            the name of the Slf4j logger that receives metrics
     */
    public synchronized void addSlf4jReporter(Duration reportInterval, String loggerName) {
        if (null != slf4jReporter) {
            log.debug("Metrics Slf4jReporter already active; not creating another");
            return;
        }

        Slf4jReporter.Builder b = Slf4jReporter.forRegistry(getRegistry());

        if (null != loggerName) {
            Logger l = LoggerFactory.getLogger(loggerName);
            if (null != l) {
                b.outputTo(l);
            } else {
                log.error("Logger with name {} could not be obtained", loggerName);
            }
        }

        slf4jReporter = b.build();
        slf4jReporter.start(reportInterval.toMillis(), TimeUnit.MILLISECONDS);
    }

    /**
     * Stop a {@link Slf4jReporter} previously created by a call to
     * {@link #addSlf4jReporter(Duration, String)} and release it for GC. Idempotent
     * between calls to the associated add method. Does nothing before the first
     * call to the associated add method.
     */
    public synchronized void removeSlf4jReporter() {
        if (null != slf4jReporter)
            slf4jReporter.stop();

        slf4jReporter = null;
    }

    /**
     * Create a {@link GangliaReporter} attached to the JanusGraph Metrics registry.
     * <p>
     * {@code groupOrHost} and {@code addressingMode} must be non-null. The
     * remaining non-primitive arguments may be null. If {@code protocol31} is
     * null, then true is assumed. Null values of {@code hostUUID} or
     * {@code spoof} are passed into the {@link GMetric} constructor, which
     * causes Ganglia to use its internal logic for generating a default UUID
     * and default reporting hostname (respectively).
     *
     * @param groupOrHost
     *            the multicast group or unicast hostname to which Ganglia
     *            events are sent
     * @param port
     *            the port to which events are sent
     * @param addressingMode
     *            whether to send events with multicast or unicast
     * @param ttl
     *            multicast ttl (ignored for unicast)
     * @param protocol31
     *            true to use Ganglia protocol version 3.1, false to use 3.0
     * @param hostUUID
     *            uuid for the host
     * @param spoof
     *            override this machine's IP/hostname as it appears on the
     *            Ganglia server
     * @param reportInterval
     *            time to wait before sending data to the ganglia
     *            unicast host or multicast group
     * @throws IOException
     *             when a {@link GMetric} can't be instantiated using the
     *             provided arguments
     */
    public synchronized void addGangliaReporter(String groupOrHost, int port,
            UDPAddressingMode addressingMode, int ttl, Boolean protocol31,
            UUID hostUUID, String spoof, Duration reportInterval) throws IOException {

        Preconditions.checkNotNull(groupOrHost);
        Preconditions.checkNotNull(addressingMode);

        if (null != gangliaReporter) {
            log.debug("Metrics GangliaReporter already active; not creating another");
            return;
        }

        if (null == protocol31)
            protocol31 = true;

        GMetric ganglia = new GMetric(groupOrHost, port, addressingMode, ttl,
                protocol31, hostUUID, spoof);

        GangliaReporter.Builder b = GangliaReporter.forRegistry(getRegistry());

        gangliaReporter = b.build(ganglia);
        gangliaReporter.start(reportInterval.toMillis(), TimeUnit.MILLISECONDS);

        log.info("Configured Ganglia Metrics reporter host={} interval={} port={} addrmode={} ttl={} proto31={} uuid={} spoof={}",
            groupOrHost, reportInterval, port, addressingMode, ttl, protocol31, hostUUID, spoof);
    }

    /**
     * Stop a {@link GangliaReporter} previously created by a call to
     * {@link #addGangliaReporter(String, int, UDPAddressingMode, int, Boolean, UUID, String, Duration)}
     * and release it for GC. Idempotent between calls to the associated add
     * method. Does nothing before the first call to the associated add method.
     */
    public synchronized void removeGangliaReporter() {
        if (null != gangliaReporter)
            gangliaReporter.stop();

        gangliaReporter = null;
    }

    /**
     * Create a {@link GraphiteReporter} attached to the JanusGraph Metrics registry.
     * <p>
     * If {@code prefix} is null, then Metrics's internal default prefix is used
     * (empty string at the time this comment was written).
     *
     * @param host
     *            the host to which Graphite reports are sent
     * @param port
     *            the port to which Graphite reports are sent
     * @param prefix
     *            the optional metrics prefix
     * @param reportInterval
     *            time to wait between sending metrics to the configured
     *            Graphite host and port
     */
    public synchronized void addGraphiteReporter(String host, int port,
            String prefix, Duration reportInterval) {

        Preconditions.checkNotNull(host);

        Graphite graphite = new Graphite(new InetSocketAddress(host, port));

        GraphiteReporter.Builder b = GraphiteReporter
                .forRegistry(getRegistry());

        if (null != prefix)
            b.prefixedWith(prefix);

        b.filter(MetricFilter.ALL);

        graphiteReporter = b.build(graphite);
        graphiteReporter.start(reportInterval.toMillis(), TimeUnit.MILLISECONDS);
        log.info("Configured Graphite reporter host={} interval={} port={} prefix={}",
            host, reportInterval, port, prefix);
    }

    /**
     * Stop a {@link GraphiteReporter} previously created by a call to
     * {@link #addGraphiteReporter(String, int, String, Duration)} and release it
     * for GC. Idempotent between calls to the associated add method. Does
     * nothing before the first call to the associated add method.
     */
    public synchronized void removeGraphiteReporter() {
        if (null != graphiteReporter)
            graphiteReporter.stop();

        graphiteReporter = null;
    }

    /**
     * Remove all JanusGraph Metrics reporters previously configured through the
     * {@code add*} methods on this class.
     */
    public synchronized void removeAllReporters() {
        removeConsoleReporter();
        removeCsvReporter();
        removeJmxReporter();
        removeSlf4jReporter();
        removeGangliaReporter();
        removeGraphiteReporter();
    }

    public Counter getCounter(String name) {
        return getRegistry().counter(name);
    }

    public Counter getCounter(String prefix, String... names) {
        return getRegistry().counter(MetricRegistry.name(prefix, names));
    }

    public Timer getTimer(String name) {
        return getRegistry().timer(name);
    }

    public Timer getTimer(String prefix, String... names) {
        return getRegistry().timer(MetricRegistry.name(prefix, names));
    }

    public Histogram getHistogram(String name) {
        return getRegistry().histogram(name);
    }

    public Histogram getHistogram(String prefix, String... names) {
        return getRegistry().histogram(MetricRegistry.name(prefix, names));
    }

    public boolean remove(String name) {
        return getRegistry().remove(name);
    }
}<|MERGE_RESOLUTION|>--- conflicted
+++ resolved
@@ -147,19 +147,11 @@
      * internal default value(s).
      * <p>
      * If {@code agentId} is non-null, then
-<<<<<<< HEAD
-     * {@link MBeanServerFactory#findMBeanServer(String)} must return exactly
-     * one {@code MBeanServer}. The reporter will register with that server. If
-     * the {@code MBeanServerFactory#findMBeanServer(String)} call returns no or
-     * multiple servers, then this method logs an error and falls back on the
-     * Metrics default for {@code agentId}.
-=======
      * {@link MBeanServerFactory#findMBeanServer(String agentId)} must return exactly
      * one {@code MBeanServer}. The reporter will register with that server. If
      * the {@code findMBeanServer(String agentId)} call returns no or multiple servers,
      * then this method logs an error and falls back on the Metrics default for
      * {@code agentId}.
->>>>>>> 037f8af5
      *
      * @param domain
      *            the JMX domain in which to continuously expose metrics
@@ -208,11 +200,7 @@
      * Create a {@link Slf4jReporter} attached to the JanusGraph Metrics registry.
      * <p>
      * If {@code loggerName} is null, or if it is non-null but
-<<<<<<< HEAD
-     * {@link LoggerFactory#getLogger(String)} returns null, then Metrics's
-=======
      * {@link LoggerFactory#getLogger(Class loggerName)} returns null, then Metrics's
->>>>>>> 037f8af5
      * default Slf4j logger name is used instead.
      *
      * @param reportInterval
