--- conflicted
+++ resolved
@@ -43,27 +43,18 @@
     }
 
     @Override
-<<<<<<< HEAD
     public void setProperty(String s, Object o) {
         if (s.equals(StringFactory.ID) || (s.equals(StringFactory.LABEL) && this instanceof Edge))
             throw new IllegalArgumentException(s + StringFactory.PROPERTY_EXCEPTION_MESSAGE);
 
         PropertyType pt = db.getPropertyType(s);
         Iterator<Property> iter = element.getPropertyIterator(pt);
-=======
-    public void setProperty(final String key, final Object value) {
-        Iterator<Property> iter = element.getPropertyIterator(key);
->>>>>>> fefc3b28
         while(iter.hasNext()) {
             iter.next();
             iter.remove();
         }
-<<<<<<< HEAD
         element.createProperty(pt,o);
         db.operation();
-=======
-        element.createProperty(key,value);
->>>>>>> fefc3b28
     }
 
     @Override
@@ -95,5 +86,10 @@
         if (this==other) return true;
         else if (!getClass().isInstance(other)) return false;
         else return element.equals(((TitanElement)other).element);
-    }   
+    }
+    
+    public String toString() {
+        return element.toString();
+    }
+    
 }