package com.thinkaurelius.faunus.formats.titan.hbase;

import com.google.common.base.Preconditions;
import com.thinkaurelius.faunus.FaunusVertex;
import com.thinkaurelius.faunus.formats.titan.FaunusTitanGraph;
import com.thinkaurelius.faunus.formats.titan.FaunusVertexLoader;
import com.thinkaurelius.titan.diskstorage.keycolumnvalue.Entry;
import com.thinkaurelius.titan.graphdb.configuration.GraphDatabaseConfiguration;
import com.thinkaurelius.titan.graphdb.database.StandardTitanGraph;
import com.thinkaurelius.titan.graphdb.transaction.StandardTitanTx;
import com.thinkaurelius.titan.graphdb.transaction.TransactionConfig;
import org.apache.commons.configuration.Configuration;
import org.apache.commons.configuration.ConfigurationException;
import org.apache.commons.configuration.PropertiesConfiguration;

import java.nio.ByteBuffer;
import java.util.Iterator;
import java.util.Map;
import java.util.NavigableMap;

/**
 * (c) Matthias Broecheler (me@matthiasb.com)
 */

public class FaunusTitanHBaseGraph extends FaunusTitanGraph {

    public FaunusTitanHBaseGraph(final String configFile) throws ConfigurationException {
        this(new PropertiesConfiguration(configFile));
    }

    public FaunusTitanHBaseGraph(final Configuration configuration) {
        super(configuration);
    }

    public FaunusVertex readFaunusVertex(byte[] key, final NavigableMap<byte[], NavigableMap<Long, byte[]>> rowMap) {
<<<<<<< HEAD
        FaunusVertexRelationLoader loader = new FaunusVertexRelationLoader(ByteBuffer.wrap(key));
        loadRelations(new HBaseMapIterable(rowMap), loader, tx);
        return loader.getVertex();
    }

    @Override
    public void shutdown() {
        tx.rollback();
        super.shutdown();
=======
        return super.readFaunusVertex(ByteBuffer.wrap(key),new HBaseMapIterable(rowMap));
>>>>>>> 340c9295
    }

    private static class HBaseMapIterable implements Iterable<Entry> {

        private final NavigableMap<byte[], NavigableMap<Long, byte[]>> columnValues;

        public HBaseMapIterable(final NavigableMap<byte[], NavigableMap<Long, byte[]>> columnValues) {
            Preconditions.checkNotNull(columnValues);
            this.columnValues = columnValues;
        }

        @Override
        public Iterator<Entry> iterator() {
            return new HBaseMapIterator(columnValues.entrySet().iterator());
        }

    }

    private static class HBaseMapIterator implements Iterator<Entry> {

        private final Iterator<Map.Entry<byte[], NavigableMap<Long, byte[]>>> iterator;

        public HBaseMapIterator(final Iterator<Map.Entry<byte[], NavigableMap<Long, byte[]>>> iterator) {
            this.iterator = iterator;
        }

        @Override
        public boolean hasNext() {
            return iterator.hasNext();
        }

        @Override
        public Entry next() {
            final Map.Entry<byte[], NavigableMap<Long, byte[]>> entry = iterator.next();
            return new Entry(ByteBuffer.wrap(entry.getKey()), ByteBuffer.wrap(entry.getValue().lastEntry().getValue()));
        }

        @Override
        public void remove() {
            throw new UnsupportedOperationException();
        }
    }

}
<|MERGE_RESOLUTION|>--- conflicted
+++ resolved
@@ -3,12 +3,7 @@
 import com.google.common.base.Preconditions;
 import com.thinkaurelius.faunus.FaunusVertex;
 import com.thinkaurelius.faunus.formats.titan.FaunusTitanGraph;
-import com.thinkaurelius.faunus.formats.titan.FaunusVertexLoader;
 import com.thinkaurelius.titan.diskstorage.keycolumnvalue.Entry;
-import com.thinkaurelius.titan.graphdb.configuration.GraphDatabaseConfiguration;
-import com.thinkaurelius.titan.graphdb.database.StandardTitanGraph;
-import com.thinkaurelius.titan.graphdb.transaction.StandardTitanTx;
-import com.thinkaurelius.titan.graphdb.transaction.TransactionConfig;
 import org.apache.commons.configuration.Configuration;
 import org.apache.commons.configuration.ConfigurationException;
 import org.apache.commons.configuration.PropertiesConfiguration;
@@ -33,19 +28,7 @@
     }
 
     public FaunusVertex readFaunusVertex(byte[] key, final NavigableMap<byte[], NavigableMap<Long, byte[]>> rowMap) {
-<<<<<<< HEAD
-        FaunusVertexRelationLoader loader = new FaunusVertexRelationLoader(ByteBuffer.wrap(key));
-        loadRelations(new HBaseMapIterable(rowMap), loader, tx);
-        return loader.getVertex();
-    }
-
-    @Override
-    public void shutdown() {
-        tx.rollback();
-        super.shutdown();
-=======
-        return super.readFaunusVertex(ByteBuffer.wrap(key),new HBaseMapIterable(rowMap));
->>>>>>> 340c9295
+        return super.readFaunusVertex(ByteBuffer.wrap(key), new HBaseMapIterable(rowMap));
     }
 
     private static class HBaseMapIterable implements Iterable<Entry> {
