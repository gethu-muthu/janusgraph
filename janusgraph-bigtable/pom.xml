<project xmlns="http://maven.apache.org/POM/4.0.0" xmlns:xsi="http://www.w3.org/2001/XMLSchema-instance" xsi:schemaLocation="http://maven.apache.org/POM/4.0.0 http://maven.apache.org/xsd/maven-4.0.0.xsd">
    <modelVersion>4.0.0</modelVersion>
    <parent>
        <groupId>org.janusgraph</groupId>
        <artifactId>janusgraph</artifactId>
<<<<<<< HEAD
        <version>0.6.0-SNAPSHOT</version>
=======
        <version>0.5.2-SNAPSHOT</version>
>>>>>>> b3ff535f
        <relativePath>../pom.xml</relativePath>
    </parent>
    <artifactId>janusgraph-bigtable</artifactId>
    <name>JanusGraph-Bigtable: Google Cloud Bigtable driver</name>
    <url>https://janusgraph.org</url>

    <properties>
        <top.level.basedir>${basedir}/..</top.level.basedir>
    </properties>

    <dependencies>
        <dependency>
            <groupId>com.google.cloud.bigtable</groupId>
            <artifactId>bigtable-hbase-2.x-shaded</artifactId>
            <version>${bigtable.version}</version>
            <exclusions>
                  <exclusion>
                       <groupId>org.apache.hbase</groupId>
                       <artifactId>hbase-shaded-client</artifactId>
                  </exclusion>
            </exclusions>
        </dependency>
    </dependencies>

</project><|MERGE_RESOLUTION|>--- conflicted
+++ resolved
@@ -3,11 +3,7 @@
     <parent>
         <groupId>org.janusgraph</groupId>
         <artifactId>janusgraph</artifactId>
-<<<<<<< HEAD
         <version>0.6.0-SNAPSHOT</version>
-=======
-        <version>0.5.2-SNAPSHOT</version>
->>>>>>> b3ff535f
         <relativePath>../pom.xml</relativePath>
     </parent>
     <artifactId>janusgraph-bigtable</artifactId>
