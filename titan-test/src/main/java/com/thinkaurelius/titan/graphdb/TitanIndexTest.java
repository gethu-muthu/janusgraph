--- conflicted
+++ resolved
@@ -37,8 +37,6 @@
 
 import java.util.*;
 import java.util.concurrent.TimeUnit;
-import java.util.function.BiPredicate;
-import java.util.function.Predicate;
 
 import static com.thinkaurelius.titan.graphdb.TitanGraphTest.evaluateQuery;
 import static com.thinkaurelius.titan.graphdb.configuration.GraphDatabaseConfiguration.*;
@@ -353,48 +351,13 @@
      * Tests indexing boolean
      */
     @Test
-<<<<<<< HEAD
-    public void testUUIDIndexing() {
-        PropertyKey name = makeKey("uid", UUID.class);
-        mgmt.buildIndex("uuidIndex",Vertex.class).
-=======
     public void testBooleanIndexing() {
         PropertyKey name = makeKey("visible", Boolean.class);
         mgmt.buildIndex("booleanIndex",Vertex.class).
->>>>>>> 97adb1ff
                 addKey(name).buildMixedIndex(INDEX);
         finishSchema();
         clopen();
 
-<<<<<<< HEAD
-        UUID uid1 = UUID.randomUUID();
-        UUID uid2 = UUID.randomUUID();
-
-        TitanVertex v1 = graph.addVertex();
-        v1.property("uid", uid1);
-
-        TitanVertex v2 = graph.addVertex();
-        v2.property("uid", uid2);
-
-        assertEquals(2, graph.V().count().next().intValue());
-        assertEquals(v1, graph.V().has("uid", uid1).next());
-        assertEquals(v2, graph.V().has("uid", uid2).next());
-
-        assertEquals(v2, graph.V().has("uid", Compare.neq, uid1).next());
-        assertEquals(v1, graph.V().has("uid", Compare.neq, uid2).next());
-
-        clopen();//Flush the index
-        assertEquals(2, graph.V().count().next().intValue());
-        assertEquals(v1, graph.V().has("uid", uid1).next());
-        assertEquals(v2, graph.V().has("uid", uid2).next());
-
-        assertEquals(v2, graph.V().has("uid", Compare.neq, uid1).next());
-        assertEquals(v1, graph.V().has("uid", Compare.neq, uid2).next());
-
-    }
-
-
-=======
         TitanVertex v1 = graph.addVertex();
         v1.property("visible", true);
 
@@ -451,7 +414,46 @@
 
 
     }
->>>>>>> 97adb1ff
+
+
+    /**
+     * Tests indexing boolean
+     */
+    @Test
+    public void testUUIDIndexing() {
+        PropertyKey name = makeKey("uid", UUID.class);
+        mgmt.buildIndex("uuidIndex",Vertex.class).
+                addKey(name).buildMixedIndex(INDEX);
+        finishSchema();
+        clopen();
+
+        UUID uid1 = UUID.randomUUID();
+        UUID uid2 = UUID.randomUUID();
+
+        TitanVertex v1 = graph.addVertex();
+        v1.property("uid", uid1);
+
+        TitanVertex v2 = graph.addVertex();
+        v2.property("uid", uid2);
+
+        assertEquals(2, graph.V().count().next().intValue());
+        assertEquals(v1, graph.V().has("uid", uid1).next());
+        assertEquals(v2, graph.V().has("uid", uid2).next());
+
+        assertEquals(v2, graph.V().has("uid", Compare.neq, uid1).next());
+        assertEquals(v1, graph.V().has("uid", Compare.neq, uid2).next());
+
+        clopen();//Flush the index
+        assertEquals(2, graph.V().count().next().intValue());
+        assertEquals(v1, graph.V().has("uid", uid1).next());
+        assertEquals(v2, graph.V().has("uid", uid2).next());
+
+        assertEquals(v2, graph.V().has("uid", Compare.neq, uid1).next());
+        assertEquals(v1, graph.V().has("uid", Compare.neq, uid2).next());
+
+    }
+
+
 
     /**
      * Tests conditional indexing and the different management features
